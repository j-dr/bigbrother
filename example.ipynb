--- conflicted
+++ resolved
@@ -2,11 +2,7 @@
  "cells": [
   {
    "cell_type": "code",
-<<<<<<< HEAD
-   "execution_count": 20,
-=======
    "execution_count": 1,
->>>>>>> 756e6602
    "metadata": {
     "collapsed": false
    },
@@ -35,13 +31,7 @@
     "%pylab inline\n",
     "from bigbrother.ministry import Ministry\n",
     "from bigbrother.magnitudemetric import LuminosityFunction, TabulatedLuminosityFunction, AnalyticLuminosityFunction\n",
-<<<<<<< HEAD
-    "from bigbrother.massmetric import MassFunction\n",
-    "from bigbrother.lineofsight import DNDz\n",
-    "from bigbrother.healpix_utils import Area\n",
-=======
     "from bigbrother.massmetric import MassFunction, TinkerMassFunction\n",
->>>>>>> 756e6602
     "from bigbrother.halo import HaloCatalog\n",
     "from glob import glob\n",
     "from collections import OrderedDict\n",
