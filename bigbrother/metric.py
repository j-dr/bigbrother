--- conflicted
+++ resolved
@@ -135,11 +135,7 @@
     def visualize(self, plotname=None, usecols=None, usez=None,fracdev=False,
                   ref_y=None, ref_x=[None], xlim=None, ylim=None, fylim=None,
                   f=None, ax=None, xlabel=None,ylabel=None,compare=False,
-<<<<<<< HEAD
-                  logx=False, rusecols=None, **kwargs):
-=======
                   logx=False, logy=True, rusecols=None, **kwargs):
->>>>>>> aeee446b
         """
         Plot the calculated metric.
 
@@ -251,26 +247,14 @@
             for i, b in enumerate(usecols):
                 for j in range(nzbins):
                     if fracdev==False:
-<<<<<<< HEAD
-                        l1 = ax[i][j].semilogy(mxs, self.y[:,b,j],
-                                          **kwargs)
-=======
                         l1 = ax[i][j].errorbar(mxs, self.y[:,b,j],
                                           yerr=self.ye[:,b,j], **kwargs)
->>>>>>> aeee446b
                         if logx:
                             ax[i][j].set_xscale('log')
                         if logy:
                             ax[i][j].set_yscale('log')
                     else:
                         rb = rusecols[i]
-<<<<<<< HEAD
-                        l1 = ax[2*i][j].semilogy(mxs, self.y[:,b,j],
-                                          **kwargs)
-                        ax[2*i+1][j].plot(mxs[li:hi],
-                                          (self.y[li:hi,b,j]-ref_y[:,rb,j])\
-                                              /ref_y[:,rb,j], **kwargs)
-=======
                         l1 = ax[2*i][j].errorbar(mxs, self.y[:,b,j],
                                           self.ye[:,b,j], **kwargs)
                         ax[2*i+1][j].errorbar(mxs[li:hi],
@@ -278,7 +262,6 @@
                                               /ref_y[:,rb,j],
                                               yerr=self.ye[li:hi,b,j],
                                               **kwargs)
->>>>>>> aeee446b
                         if logx:
                             ax[2*i][j].set_xscale('log')
                             ax[2*i+1][j].set_xscale('log')
@@ -320,12 +303,6 @@
 
                 else:
                     rb = rusecols[i]
-<<<<<<< HEAD
-                    l1 = ax[2*i][0].semilogy(mxs, self.y[:,b,0],
-                                        **kwargs)
-                    ax[2*i+1][0].plot(mxs[li:hi], (self.y[li:hi,b,0]-ref_y[:,rb,0])\
-                                      /ref_y[:,rb,0], **kwargs)
-=======
                     l1 = ax[2*i][0].errorbar(mxs, self.y[:,b,0],
                                               yerr=self.ye[:,b,0], **kwargs)
                     ax[2*i+1][0].errorbar(mxs[li:hi],
@@ -333,7 +310,6 @@
                                             /ref_y[:,rb,0],
                                             yerr=self.ye[li:hi,b,0],
                                             **kwargs)
->>>>>>> aeee446b
                     if logx:
                         ax[2*i][0].set_xscale('log')
                         ax[2*i+1][0].set_xscale('log')
