from __future__ import print_function, division
from .metric import Metric, GMetric, jackknifeMap
#if __name__=='__main__':
import matplotlib as mpl
mpl.use('Agg')
import matplotlib.pylab as plt
import numpy as np
import cosmocalc
from scipy.integrate import quad


class MassMetric(GMetric):
    """
    Restruct GMetric to magnitudes
    """

    def __init__(self, ministry, zbins=None, massbins=None,
                 catalog_type=None, tag=None, **kwargs):
        """
        Initialize a MassMetric object. Note, all metrics should define
        an attribute called mapkeys which specifies the types of data that they
        expect.

        Arguments
        ---------
        ministry : Ministry
            The ministry object that this metric is associated with.
        zbins : array-like
            An 1-d array containing the edges of the redshift bins to
            measure the metric in.
        massbins : array-like
            A 1-d array containing the edges of the mass bins to
            measure the metric in.
        """

        if massbins is None:
            massbins = np.logspace(10, 16, 40)

        if zbins is None:
            zbins = np.array([0.0, 10.0])

        self.massbins  = massbins
        self.zbins     = zbins
        self.nmassbins = len(self.massbins)-1
        self.nzbins    = len(self.zbins)-1


        GMetric.__init__(self, ministry, zbins=zbins, xbins=massbins,
                         catalog_type=catalog_type, tag=tag, **kwargs)

class MassFunction(MassMetric):

    def __init__(self, ministry, zbins=None, massbins=None, lightcone=True,
                 catalog_type=['halocatalog'], tag=None, **kwargs):

        if massbins is None:
            massbins = np.logspace(10, 16, 40)

        MassMetric.__init__(self, ministry, zbins=zbins, massbins=massbins,
                            catalog_type=catalog_type, tag=tag, **kwargs)

        self.aschema = 'haloonly'

        if lightcone:
            self.mapkeys   = ['halomass', 'redshift']
            self.lightcone = True
        else:
            self.mapkeys   = ['halomass']
            self.lightcone = False

        self.unitmap = {'halomass':'msunh'}

    @jackknifeMap
    def map(self, mapunit):

        #The number of mass definitions to measure mfcn for
        if len(mapunit['halomass'].shape)>1:
            self.ndefs = mapunit['halomass'].shape[1]
        else:
            self.ndefs = 1
            mapunit['halomass'] = np.atleast_2d(mapunit['halomass']).T

        #temporary fix for plotting w/ GMetric functions
        self.nbands = self.ndefs

        #Want to count galaxies in bins of luminosity for
        #self.nbands different bands in self.nzbins
        #redshift bins
        if not hasattr(self, 'masscounts'):
            self.masscounts = np.zeros((self.njack,
                                        len(self.massbins)-1,
                                        self.ndefs,
                                        self.nzbins))

        if self.lightcone:
            for i, z in enumerate(self.zbins[:-1]):
                zlidx = mapunit['redshift'].searchsorted(self.zbins[i])
                zhidx = mapunit['redshift'].searchsorted(self.zbins[i+1])

                #Count galaxies in bins of luminosity
                for j in range(self.ndefs):
                    c, e = np.histogram(mapunit['halomass'][zlidx:zhidx,j],
                                        bins=self.massbins)
                    self.masscounts[self.jcount,:,j,i] += c
        else:
            for j in range(self.ndefs):
                c, e = np.histogram(mapunit['halomass'][:,j], bins=self.massbins)
<<<<<<< HEAD
                self.masscounts[:,j,0] += c
=======
                self.masscounts[self.jcount,:,j,0] += c
>>>>>>> aeee446b


    def reduce(self, rank=None, comm=None):
        """
        Given counts in luminosity bins, generate a luminosity function.
        This will be called after all the mapunits are mapped by the map
        method. This turns total counts of galaxies into densities as appropriate
        for a luminosity function. The LF is then saved as an attribute of the
        LuminosityFunction object.
        """

        if rank is not None:
            gdata = comm.gather(self.masscounts, root=0)

            if rank==0:
                jc = 0
                dshape = self.masscounts.shape
                dshape = [dshape[i] for i in range(len(dshape))]
                dshape[0] = self.njacktot
                self.masscounts = np.zeros(dshape)

                for g in gdata:
                    nj = g.shape[0]
                    self.masscounts[jc:jc+nj,:,:,:] = g

                    jc += nj

        area = self.ministry.halocatalog.getArea()
        self.jmass_function = np.zeros(self.masscounts.shape)

        for i in range(self.nzbins):
            vol = self.ministry.calculate_volume(area, self.zbins[i], self.zbins[i+1])
            self.jmass_function[:, :,:,i] = self.masscounts[:,:,:,i] / vol

        self.jmass_function, self.mass_function, self.varmass_function = self.jackknife(self.jmass_function)

        self.y = self.mass_function
        self.ye = np.sqrt(self.varmass_function)

    def visualize(self, plotname=None, usecols=None, usez=None,fracdev=False,
                  ref_y=None, ref_x=[None], xlim=None, ylim=None, fylim=None,
                  f=None, ax=None, xlabel=None,ylabel=None,compare=False,**kwargs):

        if xlabel is None:
            xlabel = r"$M_{halo} \, [M_{\odot}\, h^{-1}]$"
        if ylabel is None:
            ylabel = r'$\phi \, [Mpc^{-3}\, h^{3}]$'

        return MassMetric.visualize(self, plotname=plotname, usecols=usecols, usez=usez,
                             fracdev=fracdev, ref_y=ref_y, ref_x=ref_x, xlim=xlim,
                             ylim=ylim, fylim=fylim, f=f, ax=ax, xlabel=xlabel,
                             ylabel=ylabel, compare=compare,logx=True,**kwargs)

class SimpleHOD(MassMetric):

    def __init__(self, ministry, zbins=None, massbins=None, lightcone=True,
                 catalog_type=['halocatalog'], tag=None, **kwargs):

        if massbins is None:
            massbins = np.logspace(10, 16, 40)

        MassMetric.__init__(self, ministry, zbins=zbins, massbins=massbins,
                            catalog_type=catalog_type, tag=tag, **kwargs)

        self.aschema = 'haloonly'

        if lightcone:
            self.mapkeys = ['halomass', 'occ', 'redshift']
            self.lightcone = True
        else:
            self.mapkeys = ['halomass', 'occ']
            self.lightcone = False

        self.unitmap = {'halomass':'msunh'}

    def map(self, mapunit):

        #The number of mass definitions to measure mfcn for
        if len(mapunit['halomass'].shape)>1:
            self.ndefs = mapunit['halomass'].shape[1]
        else:
            self.ndefs = 1
            mapunit['halomass'] = np.atleast_2d(mapunit['halomass']).T

        #temporary fix for plotting w/ GMetric functions
        self.nbands = self.ndefs

        #Want to count galaxies in bins of luminosity for
        #self.nbands different bands in self.nzbins
        #redshift bins
        if not hasattr(self, 'occcounts'):
            self.occcounts = np.zeros((len(self.massbins)-1, self.ndefs,
                                       self.nzbins))
            self.sqocccounts = np.zeros((len(self.massbins)-1, self.ndefs,
                                         self.nzbins))
            self.halocounts = np.zeros((len(self.massbins)-1, self.ndefs,
                                        self.nzbins))

        if self.lightcone:
            for i, z in enumerate(self.zbins[:-1]):
                zlidx = mapunit['redshift'].searchsorted(self.zbins[i])
                zhidx = mapunit['redshift'].searchsorted(self.zbins[i+1])

                #Count galaxies in bins of mass
                for j in range(self.ndefs):
                    mb = np.digitize(mapunit['halomass'][zlidx:zhidx,j], bins=self.massbins)-1
                    for k in range(len(self.massbins)-1):
                        self.occcounts[k,j,i] += np.sum(mapunit['occ'][zlidx:zhidz][mb==k])
                        self.sqocccounts[k,j,i] += np.sum(mapunit['occ'][zlidx:zhidz][mb==k]**2)
                        self.halocounts[k,j,i] += len(mapunit['occ'][mb==k])
        else:
            for j in range(self.ndefs):
                mb = np.digitize(mapunit['halomass'][:,j], bins=self.massbins)-1
                for k in range(len(self.massbins)-1):
                    self.occcounts[k,j,i] += np.sum(mapunit['occ'][mb==k])
                    self.sqocccounts[k,j,i] += np.sum(mapunit['occ'][mb==k]**2)
                    self.halocounts[k,j,i] += len(mapunit['occ'][mb==k])


    def reduce(self, rank=None, comm=None):
        """
        Given counts in luminosity bins, generate a luminosity function.
        This will be called after all the mapunits are mapped by the map
        method. This turns total counts of galaxies into densities as appropriate
        for a luminosity function. The LF is then saved as an attribute of the
        LuminosityFunction object.
        """
        area = self.ministry.halocatalog.getArea()
        self.hod = self.occcounts/self.halocounts
        self.hoderr = np.sqrt((self.sqocccounts - self.hod**2)/self.halocounts)

        self.y = self.hod
        self.ye = self.hoderr


class GalHOD(MassMetric):

    def __init__(self, ministry, zbins=None, massbins=None, lightcone=True,
                 catalog_type=['galaxycatalog'], tag=None, magcuts=None,
<<<<<<< HEAD
                 cutband=None):
=======
                 cutband=None, **kwargs):
>>>>>>> aeee446b

        if massbins is None:
            massbins = np.logspace(10, 16, 40)

        MassMetric.__init__(self, ministry, zbins=zbins, massbins=massbins,
<<<<<<< HEAD
                            catalog_type=catalog_type, tag=tag)
=======
                            catalog_type=catalog_type, tag=tag, **kwargs)
>>>>>>> aeee446b

        self.magcuts = magcuts

        if self.magcuts is not None:
            self.usemag = True
            self.nmagcuts= len(self.magcuts)

        else:
            self.usemag = False
            self.nmagcuts = 1

        self.cutband = cutband

        self.aschema = 'galaxyonly'

        if lightcone:
            if self.usemag:
                self.mapkeys = ['halomass', 'central', 'redshift', 'haloid', 'rhalo', 'luminosity']
            else:
                self.mapkeys = ['halomass', 'central', 'redshift', 'haloid', 'rhalo']

            self.lightcone = True

        else:
            if self.usemag:
                self.mapkeys = ['halomass', 'central', 'haloid', 'rhalo', 'luminosity']
            else:
                self.mapkeys = ['halomass', 'central', 'haloid', 'rhalo']

            self.lightcone = False

        if self.usemag:
            self.unitmap = {'halomass':'msunh', 'rhalo':'mpch', 'luminosity':'mag'}
        else:
            self.unitmap = {'halomass':'msunh', 'rhalo':'mpch'}

    def map(self, mapunit):
        #The number of mass definitions to measure mfcn for
        if len(mapunit['halomass'].shape)>1:
            self.ndefs = mapunit['halomass'].shape[1]
        else:
            self.ndefs = 1
            mapunit['halomass'] = np.atleast_2d(mapunit['halomass']).T

        #temporary fix for plotting w/ GMetric functions
        self.nbands = self.ndefs

        #Want to count galaxies in bins of luminosity for
        #self.nbands different bands in self.nzbins
        #redshift bins
        if not hasattr(self, 'socccounts'):
            self.socccounts = np.zeros((len(self.massbins)-1, self.ndefs,
                                       self.nmagcuts, self.nzbins))
            self.cocccounts = np.zeros((len(self.massbins)-1, self.ndefs,
                                       self.nmagcuts, self.nzbins))

            self.sqsocccounts = np.zeros((len(self.massbins)-1, self.ndefs,
                                         self.nmagcuts, self.nzbins))
            self.sqcocccounts = np.zeros((len(self.massbins)-1, self.ndefs,
                                         self.nmagcuts, self.nzbins))

            self.halocounts = np.zeros((len(self.massbins)-1, self.ndefs,
                                        self.nmagcuts, self.nzbins))

        if self.lightcone:
            for i, z in enumerate(self.zbins[:-1]):
                zlidx = mapunit['redshift'].searchsorted(self.zbins[i])
                zhidx = mapunit['redshift'].searchsorted(self.zbins[i+1])

                #Count number of halos in mass bins before making mag counts
                u, uidx = np.unique(mapunit['haloid'], return_index=True)

                for j in range(self.ndefs):
                    c, e = np.histogram(mapunit['halomass'][zlidx:zhidx,j][uidx],
                                          bins=self.massbins)
                    self.halocounts[:,j,i] += c.reshape(self.halocounts[:,j,i].shape)

                    for k in range(self.nmagcuts):
                        if self.usemag:
                            if self.cutband is not None:
                                lidx = (mapunit['luminosity'][zlidx:zhidx, self.cutband]<self.magcuts[k])
                            else:
                                lidx = (mapunit['luminosity'][zlidx:zhidx]<self.magcuts[k])
                            cidx = mapunit['central'][zlidx:zhidx][lidx]==1

                            c, e = np.histogram(mapunit['halomass'][zlidx:zhidx,j][lidx][cidx], bins=self.massbins)
                            c = c.reshape(self.cocccounts[:,j,k,i].shape)
                            self.cocccounts[:,j,k,i] += c
                            self.sqcocccounts[:,j,k,i] += c**2

                            c, e = np.histogram(mapunit['halomass'][zlidx:zhidx,j][lidx][~cidx], bins=self.massbins)
                            c = c.reshape(self.cocccounts[:,j,k,i].shape)
                            self.socccounts[:,j,k,i] += c
                            self.sqsocccounts[:,j,k,i] += c**2
                        else:
                            cidx = mapunit['central'][zlidx:zhidx]==1

                            c, e = np.histogram(mapunit['halomass'][zlidx:zhidx,j][cidx], bins=self.massbins)
                            self.cocccounts[:,j,k,i] += c
                            self.sqcocccounts[:,j,k,i] += c**2

                            c, e = np.histogram(mapunit['halomass'][zlidx:zhidx,j][~cidx], bins=self.massbins)
                            self.socccounts[:,j,k,i] += c
                            self.sqsocccounts[:,j,k,i] += c**2



        else:
            raise(NotImplementedError)
<<<<<<< HEAD
#            for j in range(self.ndefs):
#                mb = np.digitize(mu['halomass'][:,j], bins=self.massbins)-1
#                for k in range(len(self.massbins)-1):
#                    self.occcounts[k,j,i] += np.sum(mu['occ'][mb==k])
#                    self.sqocccounts[k,j,i] += np.sum(mu['occ'][mb==k]**2)
#                    self.halocounts[k,j,i] += len(mu['occ'][mb==k])


    def reduce(self):
=======

    def reduce(self, rank=None, comm=None):
>>>>>>> aeee446b
        """
        Given counts in luminosity bins, generate a luminosity function.
        This will be called after all the mapunits are mapped by the map
        method. This turns total counts of galaxies into densities as appropriate
        for a luminosity function. The LF is then saved as an attribute of the
        LuminosityFunction object.
        """

        self.shod = self.socccounts/self.halocounts
        self.chod = self.cocccounts/self.halocounts
        self.shoderr = np.sqrt((self.sqsocccounts - self.shod**2)/self.halocounts)
        self.choderr = np.sqrt((self.sqcocccounts - self.chod**2)/self.halocounts)

        self.y = self.shod + self.chod
        self.ye = np.sqrt(self.shoderr**2 + self.choderr**2)


<<<<<<< HEAD

=======
>>>>>>> aeee446b
class OccMass(MassMetric):

    def __init__(self, ministry, zbins=None, massbins=None, lightcone=True,
                 catalog_type=['halocatalog'], tag=None, **kwargs):

        if massbins is None:
            massbins = np.logspace(10, 16, 40)

        MassMetric.__init__(self, ministry, zbins=zbins, massbins=massbins,
                            catalog_type=catalog_type, tag=tag, **kwargs)

        if lightcone:
            self.mapkeys   = ['halomass', 'occ', 'redshift']
            self.lightcone = True
        else:
            self.mapkeys   = ['halomass', 'occ']
            self.lightcone = False

        self.aschema = 'haloonly'
        self.unitmap = {'halomass':'msunh'}

    def map(self, mapunit):

        if len(mapunit['halomass'].shape)>1:
            self.ndefs = mapunit['halomass'].shape[1]
        else:
            self.ndefs = 1
            mapunit['halomass'] = np.atleast_2d(mapunit['halomass']).T

        self.nbands = self.ndefs

        if not hasattr(self, 'occmass'):
            self.occ   = np.zeros((self.nmassbins,self.ndefs,self.nzbins))
            self.occsq = np.zeros((self.nmassbins,self.ndefs,self.nzbins))
            self.count = np.zeros((self.nmassbins,self.ndefs,self.nzbins))

        for i, z in enumerate(self.zbins[:-1]):
            zlidx = mapunit['redshift'].searchsorted(self.zbins[i])
            zhidx = mapunit['redshift'].searchsorted(self.zbins[i+1])
            for j in range(self.ndefs):
                mb = np.digitize(mapunit['halomass'][zlidx:zhidx,j], bins=self.massbins)

                for k, m in enumerate(self.massbins[:-1]):
                    o  = mapunit['occ'][zlidx:zhidx][mb==k]
                    self.occ[k,j,i]   += np.sum(o)
                    self.occsq[k,j,i] += np.sum(o**2)
                    self.count[k,j,i] += np.sum(mb==k)

    def reduce(self, rank=None, comm=None):

        self.occmass = self.occ/self.count
        self.occvar  = (self.count*self.occsq - self.occ**2)/(self.count*(self.count-1))

        self.y = self.occmass
        self.ye = np.sqrt(self.occvar)


    def visualize(self, plotname=None, usecols=None, usez=None,fracdev=False,
                  ref_y=None, ref_x=[None], xlim=None, ylim=None, fylim=None,
                  f=None, ax=None, xlabel=None,ylabel=None,compare=False,**kwargs):

        if xlabel is None:
            xlabel = r"$M_{halo} \, [M_{\odot}\, h^{-1}]$"
        if ylabel is None:
            ylabel = r'$<N>$'

        return MassMetric.visualize(self, plotname=plotname, usecols=usecols, usez=usez,
                             fracdev=fracdev, ref_y=ref_y, ref_x=ref_x, xlim=xlim,
                             ylim=ylim, fylim=fylim, f=f, ax=ax, xlabel=xlabel,
                             ylabel=ylabel, compare=compare,logx=True,**kwargs)

class TinkerMassFunction(MassMetric):

    def __init__(self, ministry, zbins=None, massbins=None, lightcone=True,
                 catalog_type=['halocatalog'], tag=None, **kwargs):

        if massbins is None:
            massbins = np.logspace(10, 16, 40)

        MassMetric.__init__(self, ministry, zbins=zbins, massbins=massbins,
                            catalog_type=catalog_type, tag=tag, **kwargs)

        self.aschema = 'haloonly'

        if lightcone:
            self.mapkeys   = ['halomass', 'redshift']
            self.lightcone = True
        else:
            self.mapkeys   = ['halomass']
            self.lightcone = False

        self.unitmap = {'halomass':'msunh'}
        self.nomap = True
        self.calcMassFunction(z=zbins)

    def calcMassFunction(self, z=0, delta=200):

	# mass bins, definitions, z bins

	if hasattr(delta, '__iter__'):
            self.ndefs = len(delta)
        else:
            self.ndefs = 1
	    delta = [delta]

	if hasattr(z , '__iter__'):
            self.nzbins = len(z)
	else:
	    z=[z]
            self.nzbins = 1

	self.nbands = self.ndefs

	cd = {
               	"OmegaM":0.286,
               "OmegaB":0.05,
               "OmegaDE":0.714,
               "OmegaK":0.0,
               "h":0.7,
               "Sigma8":0.82,
               "SpectralIndex":0.96,
               "w0":-1.0,
               "wa":0.0
	}
	cosmocalc.set_cosmology(cd)

	mass_fn_n     = np.zeros((len(self.massbins)-1, self.ndefs, self.nzbins))
	mass_fn_error = np.zeros((len(self.massbins)-1, self.ndefs, self.nzbins))

        for k in range(self.nzbins):
		for j in range(self.ndefs):
	            for i in range(len(self.massbins)-1):
        	        integral = quad(lambda mass: cosmocalc.tinker2008_mass_function(mass, 1/(1+z[k]), delta[j]), self.massbins[i], self.massbins[i+1])
                	mass_fn_n[i][j][k] = integral[0]
                	mass_fn_error[i][j][k] = integral[1]

	self.y  = mass_fn_n
	self.ye = mass_fn_error

    def map(self, mapunit):
        self.map(mapunit)

    def reduce(self, rank=None, comm=None):
        self.reduce()

    def visualize(self, plotname=None, usecols=None, usez=None,fracdev=False,
                  ref_y=None, ref_x=[None], xlim=None, ylim=None, fylim=None,
                  f=None, ax=None, xlabel=None,ylabel=None,compare=False,**kwargs):

        if xlabel is None:
            xlabel = r"$M_{halo} \, [M_{\odot}\, h^{-1}]$"
        if ylabel is None:
            ylabel = r"$N \, [Mpc^{-3}\, h^{3}]$"

        return MassMetric.visualize(self, plotname=plotname,
                                    usecols=usecols, usez=usez,
                                    fracdev=fracdev,
                                    ref_y=ref_y, ref_x=ref_x,
                                    xlim=xlim, ylim=ylim,
                                    fylim=fylim, f=f, ax=ax,
                                    xlabel=xlabel,
                                    ylabel=ylabel,
                                    compare=compare,logx=True,
                                    **kwargs)

class Richness(MassMetric):
    def __init__(self, ministry, zbins=None, massbins=None,
                  lightcone=False,
                  catalog_type=['galaxycatalog'], tag=None,
                  colorbins=None, maxrhalo=None, minlum=None,
                  redsplit=None, splitinfo=False, **kwargs):

        MassMetric.__init__(self, ministry, zbins=zbins, massbins=massbins,
                            catalog_type=catalog_type, tag=tag, **kwargs)

        if massbins is None:
            self.massbins = np.logspace(12, 15, 20)
        else:
            self.massbins = massbins

        if colorbins is None:
            self.colorbins = 100
        else:
            self.colorbins = colorbins

        if (lightcone):
            if hasattr(zbins, '__iter__'):
                self.zbins = zbins
            else:
                if (type(zbins)==int and zbins>1):
                    self.zbins = np.logspace(-4, 1, zbins)
                else:
                    self.zbins = np.logspace(-4, 1, 5)
        else:
            self.zbins = [0, 10]
        self.nzbins = len(self.zbins) - 1

        self.split_info = splitinfo

        self.aschema = 'galaxyonly'

        if lightcone:
            self.mapkeys   = ['halomass', 'redshift', 'luminosity', 'haloid', 'rhalo']
            self.lightcone = True
        else:
            self.mapkeys   = ['halomass', 'luminosity', 'haloid', 'rhalo']
            self.lightcone = False

        self.unitmap = {'halomass':'msunh'}
        self.nomap = False

        if maxrhalo is None:
            self.max_rhalo  = 1
        if minlum is None:
            self.min_lum    = -19

        self.splitcolor = redsplit

        self.nbands = 1




    def splitBimodal(self, x, y, largepoly=30):
        p = np.polyfit(x, y, largepoly) # polynomial coefficients for fit

        extrema = np.roots(np.polyder(p))
        extrema = extrema[np.isreal(extrema)]
        extrema = extrema[(extrema - x[1]) * (x[-2] - extrema) > 0] # exclude the endpoints due false maxima during fitting

        root_vals = [sum([p[::-1][i]*(root**i) for i in range(len(p))]) for root in extrema]
        peaks = extrema[np.argpartition(root_vals, -2)][-2:] # find two peaks of bimodal distribution

        mid = np.where((x - peaks[0])* (peaks[1] - x) > 0) # want data points between the peaks
        p_mid = np.polyfit(x[mid], y[mid], 2) # fit middle section to a parabola

        midpoint = np.roots(np.polyder(p_mid))[0]

        if (self.split_info): # debug info
            mpl.pyplot.plot(x,y)
            mpl.pyplot.plot(x[mid],[sum([p_mid[len(p_mid)-1-i]*(xval**i) for i in range(len(p_mid))]) for xval in x[mid]])
            mpl.pyplot.plot(x,[sum([p[len(p)-1-i]*(xval**i) for i in range(len(p))]) for xval in x])
            mpl.pyplot.plot(peaks, np.partition(root_vals, -2)[-2:], 'ro')
            mpl.pyplot.plot([midpoint], sum([p_mid[::-1][i]*midpoint**i for i in range(len(p_mid))]), 'ro')
            peakvals = np.partition(root_vals, -2)[-2:]
            print('Peaks: ' + str(peakvals) + ' at color ' + str(peaks))

        return midpoint

    @jackknifeMap
    def map(self, mapunit):
<<<<<<< HEAD
	
        #print('min z: ' + str(min(mapunit['redshift'])))
	#print('max z: ' + str(max(mapunit['redshift'])))
=======
        print('min z: ' + str(min(mapunit['redshift'])))
        print('max z: ' + str(max(mapunit['redshift'])))
>>>>>>> aeee446b
        # must convert mapunit dict to a recarray

        self.galaxy_counts         = np.zeros((self.njack, len(self.massbins) - 1, 1, len(self.zbins) - 1))
        self.galaxy_counts_squared = np.zeros((self.njack, len(self.massbins) - 1, 1, len(self.zbins) - 1))
        self.halo_counts           = np.zeros((self.njack, len(self.massbins) - 1, 1, len(self.zbins) - 1))

        dtype = [(key, mapunit[key].dtype, np.shape(mapunit[key])[1:]) for key in mapunit.keys()]

        for ziter in range(len(self.zbins)-1):

            zcut = ((mapunit['redshift'] >= self.zbins[ziter]) & (mapunit['redshift'] < self.zbins[ziter+1]))

            g_r_color = mapunit['luminosity'][zcut][:,0] - mapunit['luminosity'][zcut][:,1] # get g-r color
            color_counts, color_bins = np.histogram(g_r_color, self.colorbins) # place colors into bins

            if self.splitcolor is None:
<<<<<<< HEAD
                split_color = self.splitBimodal(color_bins[:-1], color_counts)
    	    else:
                split_color = self.splitcolor
=======
                self.splitcolor = self.splitBimodal(color_bins[:-1], color_counts)
>>>>>>> aeee446b

            previd = -1
            halo_ids = np.unique(mapunit['haloid'][zcut])
            red_galaxy_counts = np.zeros(len(halo_ids)-1) # number of red galaxies in each unique halo

            # cut of galaxies: within max_rhalo of parent halo, above min_lum magnitude, and red
<<<<<<< HEAD
            cut_array =((mapunit['rhalo'] < self.max_rhalo) & (mapunit['luminosity'][:,2] < self.min_lum) 
                & ((mapunit['luminosity'][:,0] - mapunit['luminosity'][:,1] >= split_color)) 
                & ((mapunit['redshift'] >= self.zbins[ziter]) & (mapunit['redshift'] < self.zbins[ziter+1])))
=======
            cut_array =((mapunit['rhalo'] < self.max_rhalo) & (mapunit['luminosity'][:,2] < self.min_lum)
                & ((mapunit['luminosity'][:,0] - mapunit['luminosity'][:,1] >= self.splitcolor)) & ((mapunit['redshift'] >= self.zbins[ziter]) & (mapunit['redshift'] < self.zbins[ziter+1])))
>>>>>>> aeee446b
            data_cut = np.recarray((len(cut_array[cut_array]), ), dtype)
            for key in mapunit.keys():
                data_cut[key] = mapunit[key][cut_array]

            data_cut.sort(order='haloid')

            idx = data_cut['haloid'][1:]-data_cut['haloid'][:-1]
            newhalos = np.where(idx != 0)[0]
            newhalos = np.hstack([[0], newhalos + 1, [len(data_cut) - 1]])

            uniquehalos = data_cut[newhalos[:-1]]
            red_counts = newhalos[1:]-newhalos[:-1]
            mass_bin_indices = np.digitize(uniquehalos['halomass'], self.massbins)

            self.halo_counts[self.jcount,:,0,ziter] += np.histogram(uniquehalos['halomass'], bins=self.massbins)[0]

            for i in range(len(self.massbins)-1):
<<<<<<< HEAD
                self.galaxy_counts[i,0,ziter]         += np.sum(red_counts[(mass_bin_indices == i+1)])
                self.galaxy_counts_squared[i,0,ziter] += np.sum(red_counts[(mass_bin_indices == i+1)]**2)
        
    
    def reduce(self):
        self.y           = self.galaxy_counts/self.halo_counts
        self.ye          = np.sqrt(self.galaxy_counts_squared / self.halo_counts - self.y**2)
        #print('y shape: ' + str(np.shape(self.y)))
=======
                self.galaxy_counts[self.jcount, i,0,ziter]         += np.sum(red_counts[(mass_bin_indices == i+1)])
                self.galaxy_counts_squared[self.jcount, i,0,ziter] += np.sum(red_counts[(mass_bin_indices == i+1)]**2)


    def reduce(self,rank=None,comm=None):
        if rank is not None:
            ghc = comm.gather(self.halo_counts, root=0)
            ggc = comm.gather(self.galaxy_counts, root=0)
            ggcs = comm.gather(self.galaxy_counts_squared, root=0)

            hshape = [self.halo_counts.shape[i] for i in range(len(self.halo_counts.shape))]
            gshape = [self.galaxy_counts.shape[i] for i in range(len(self.galaxy_counts.shape))]
            gsshape = [self.galaxy_counts_squared.shape[i] for i in range(len(self.galaxy_counts.shape))]

            hshape[0] = self.njacktot
            gshape[0] = self.njacktot
            gsshape[0] = self.njacktot


            if rank==0:
                self.halo_counts = np.zeros(hshape)
                self.galaxy_counts = np.zeros(gshape)
                self.galaxy_counts_squared = np.zeros(gsshape)

                jc = 0
                for i, g in enumerate(ghc):
                    nj = g.shape[0]
                    self.halo_counts[jc:jc+nj,:,:,:] = g
                    self.galaxy_counts[jc:jc+nj,:,:,:] = ggc[i]
                    self.galaxy_counts_squared[jc:jc+nj,:,:,:] = ggcs[i]

                    jc += nj

        self.jgalaxy_counts = self.jackknife(self.galaxy_counts, reduce_jk=False)
        self.jhalo_counts = self.jackknife(self.halo_counts,
                                            reduce_jk=False)
        self.jgalaxy_counts_squared = self.jackknife(self.galaxy_counts_squared, reduce_jk=False)

        jmass_richness = self.jgalaxy_counts/self.jhalo_counts
        self.mass_richness = np.sum(self.jgalaxy_counts / self.jhalo_counts, axis=0)
        self.varmass_richness = np.sum((jhalo_counts - self.mass_richness) ** 2, axis=0) * (self.njack - 1 ) / self.njack
        self.galaxy_counts_squared = np.sum( self.jgalaxy_counts_squared, axis=0)
        self.halo_counts = np.sum(self.jhalo_counts, axis=0) / self.njack

        self.y           = self.mass_richness
        if self.njack==1:
            self.ye = np.sqrt(self.galaxy_counts_squared / self.halo_counts - self.y**2)
        else:
            self.ye          = np.sqrt(self.varmass_richness)

        print(np.shape(self.y))
>>>>>>> aeee446b

    def visualize(self, plotname=None, usecols=None, usez=None,fracdev=False,
                  ref_y=None, ref_x=[None], xlim=None, ylim=None, fylim=None,
                  f=None, ax=None, xlabel=None,ylabel=None,compare=False,**kwargs):

        if xlabel is None:
            xlabel = r"$M_{halo} \, [M_{\odot}\, h^{-1}]$"
        if ylabel is None:
            ylabel = r"$<N_{red}> \, [Mpc^{-3}\, h^{3}]$"

<<<<<<< HEAD
        return MassMetric.visualize(self, plotname=plotname, usecols=usecols, usez=usez,
                             fracdev=fracdev, ref_y=ref_y, ref_x=ref_x, xlim=xlim,
                             ylim=ylim, fylim=fylim, f=f, ax=ax, xlabel=xlabel,
                             ylabel=ylabel, compare=compare,logx=True,**kwargs)
=======
        return MassMetric.visualize(self, plotname=plotname,
                                    usecols=usecols, usez=usez,
                                    fracdev=fracdev,
                                    ref_y=ref_y, ref_x=ref_x,
                                    xlim=xlim, ylim=ylim,
                                    fylim=fylim, f=f, ax=ax,
                                    xlabel=xlabel,
                                    ylabel=ylabel,
                                    compare=compare,logx=True,
                                    **kwargs)
>>>>>>> aeee446b
<|MERGE_RESOLUTION|>--- conflicted
+++ resolved
@@ -70,7 +70,6 @@
 
         self.unitmap = {'halomass':'msunh'}
 
-    @jackknifeMap
     def map(self, mapunit):
 
         #The number of mass definitions to measure mfcn for
@@ -105,11 +104,7 @@
         else:
             for j in range(self.ndefs):
                 c, e = np.histogram(mapunit['halomass'][:,j], bins=self.massbins)
-<<<<<<< HEAD
-                self.masscounts[:,j,0] += c
-=======
                 self.masscounts[self.jcount,:,j,0] += c
->>>>>>> aeee446b
 
 
     def reduce(self, rank=None, comm=None):
@@ -249,21 +244,13 @@
 
     def __init__(self, ministry, zbins=None, massbins=None, lightcone=True,
                  catalog_type=['galaxycatalog'], tag=None, magcuts=None,
-<<<<<<< HEAD
-                 cutband=None):
-=======
                  cutband=None, **kwargs):
->>>>>>> aeee446b
 
         if massbins is None:
             massbins = np.logspace(10, 16, 40)
 
         MassMetric.__init__(self, ministry, zbins=zbins, massbins=massbins,
-<<<<<<< HEAD
-                            catalog_type=catalog_type, tag=tag)
-=======
                             catalog_type=catalog_type, tag=tag, **kwargs)
->>>>>>> aeee446b
 
         self.magcuts = magcuts
 
@@ -373,20 +360,8 @@
 
         else:
             raise(NotImplementedError)
-<<<<<<< HEAD
-#            for j in range(self.ndefs):
-#                mb = np.digitize(mu['halomass'][:,j], bins=self.massbins)-1
-#                for k in range(len(self.massbins)-1):
-#                    self.occcounts[k,j,i] += np.sum(mu['occ'][mb==k])
-#                    self.sqocccounts[k,j,i] += np.sum(mu['occ'][mb==k]**2)
-#                    self.halocounts[k,j,i] += len(mu['occ'][mb==k])
-
-
-    def reduce(self):
-=======
 
     def reduce(self, rank=None, comm=None):
->>>>>>> aeee446b
         """
         Given counts in luminosity bins, generate a luminosity function.
         This will be called after all the mapunits are mapped by the map
@@ -404,10 +379,6 @@
         self.ye = np.sqrt(self.shoderr**2 + self.choderr**2)
 
 
-<<<<<<< HEAD
-
-=======
->>>>>>> aeee446b
 class OccMass(MassMetric):
 
     def __init__(self, ministry, zbins=None, massbins=None, lightcone=True,
@@ -657,16 +628,11 @@
 
         return midpoint
 
-    @jackknifeMap
     def map(self, mapunit):
-<<<<<<< HEAD
 	
         #print('min z: ' + str(min(mapunit['redshift'])))
 	#print('max z: ' + str(max(mapunit['redshift'])))
-=======
-        print('min z: ' + str(min(mapunit['redshift'])))
-        print('max z: ' + str(max(mapunit['redshift'])))
->>>>>>> aeee446b
+        
         # must convert mapunit dict to a recarray
 
         self.galaxy_counts         = np.zeros((self.njack, len(self.massbins) - 1, 1, len(self.zbins) - 1))
@@ -683,27 +649,18 @@
             color_counts, color_bins = np.histogram(g_r_color, self.colorbins) # place colors into bins
 
             if self.splitcolor is None:
-<<<<<<< HEAD
                 split_color = self.splitBimodal(color_bins[:-1], color_counts)
     	    else:
                 split_color = self.splitcolor
-=======
-                self.splitcolor = self.splitBimodal(color_bins[:-1], color_counts)
->>>>>>> aeee446b
-
+            
             previd = -1
             halo_ids = np.unique(mapunit['haloid'][zcut])
             red_galaxy_counts = np.zeros(len(halo_ids)-1) # number of red galaxies in each unique halo
 
             # cut of galaxies: within max_rhalo of parent halo, above min_lum magnitude, and red
-<<<<<<< HEAD
             cut_array =((mapunit['rhalo'] < self.max_rhalo) & (mapunit['luminosity'][:,2] < self.min_lum) 
                 & ((mapunit['luminosity'][:,0] - mapunit['luminosity'][:,1] >= split_color)) 
                 & ((mapunit['redshift'] >= self.zbins[ziter]) & (mapunit['redshift'] < self.zbins[ziter+1])))
-=======
-            cut_array =((mapunit['rhalo'] < self.max_rhalo) & (mapunit['luminosity'][:,2] < self.min_lum)
-                & ((mapunit['luminosity'][:,0] - mapunit['luminosity'][:,1] >= self.splitcolor)) & ((mapunit['redshift'] >= self.zbins[ziter]) & (mapunit['redshift'] < self.zbins[ziter+1])))
->>>>>>> aeee446b
             data_cut = np.recarray((len(cut_array[cut_array]), ), dtype)
             for key in mapunit.keys():
                 data_cut[key] = mapunit[key][cut_array]
@@ -721,16 +678,6 @@
             self.halo_counts[self.jcount,:,0,ziter] += np.histogram(uniquehalos['halomass'], bins=self.massbins)[0]
 
             for i in range(len(self.massbins)-1):
-<<<<<<< HEAD
-                self.galaxy_counts[i,0,ziter]         += np.sum(red_counts[(mass_bin_indices == i+1)])
-                self.galaxy_counts_squared[i,0,ziter] += np.sum(red_counts[(mass_bin_indices == i+1)]**2)
-        
-    
-    def reduce(self):
-        self.y           = self.galaxy_counts/self.halo_counts
-        self.ye          = np.sqrt(self.galaxy_counts_squared / self.halo_counts - self.y**2)
-        #print('y shape: ' + str(np.shape(self.y)))
-=======
                 self.galaxy_counts[self.jcount, i,0,ziter]         += np.sum(red_counts[(mass_bin_indices == i+1)])
                 self.galaxy_counts_squared[self.jcount, i,0,ziter] += np.sum(red_counts[(mass_bin_indices == i+1)]**2)
 
@@ -782,7 +729,6 @@
             self.ye          = np.sqrt(self.varmass_richness)
 
         print(np.shape(self.y))
->>>>>>> aeee446b
 
     def visualize(self, plotname=None, usecols=None, usez=None,fracdev=False,
                   ref_y=None, ref_x=[None], xlim=None, ylim=None, fylim=None,
@@ -793,12 +739,6 @@
         if ylabel is None:
             ylabel = r"$<N_{red}> \, [Mpc^{-3}\, h^{3}]$"
 
-<<<<<<< HEAD
-        return MassMetric.visualize(self, plotname=plotname, usecols=usecols, usez=usez,
-                             fracdev=fracdev, ref_y=ref_y, ref_x=ref_x, xlim=xlim,
-                             ylim=ylim, fylim=fylim, f=f, ax=ax, xlabel=xlabel,
-                             ylabel=ylabel, compare=compare,logx=True,**kwargs)
-=======
         return MassMetric.visualize(self, plotname=plotname,
                                     usecols=usecols, usez=usez,
                                     fracdev=fracdev,
@@ -808,5 +748,4 @@
                                     xlabel=xlabel,
                                     ylabel=ylabel,
                                     compare=compare,logx=True,
-                                    **kwargs)
->>>>>>> aeee446b
+                                    **kwargs)