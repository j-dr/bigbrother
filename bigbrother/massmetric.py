--- conflicted
+++ resolved
@@ -650,10 +650,6 @@
 
         self.nbands = 1
 
-<<<<<<< HEAD
-=======
-
->>>>>>> e1cf5ad4
     def splitBimodal(self, x, y, largepoly=30):
         p = np.polyfit(x, y, largepoly) # polynomial coefficients for fit
 
@@ -769,19 +765,10 @@
                 self.jgalaxy_counts_squared = self.jackknife(self.galaxy_counts_squared,reduce_jk=False)
 
                 jmass_richness = self.jgalaxy_counts/self.jhalo_counts
-
-<<<<<<< HEAD
-        jmass_richness = self.jgalaxy_counts/self.jhalo_counts
-        self.mass_richness = np.sum(self.jgalaxy_counts / self.jhalo_counts, axis=0)
-        self.varmass_richness = np.sum((self.jhalo_counts - self.mass_richness) ** 2, axis=0) * (self.njack - 1 ) / self.njack
-        self.galaxy_counts_squared = np.sum( self.jgalaxy_counts_squared, axis=0)
-        self.halo_counts = np.sum(self.jhalo_counts, axis=0) / self.njack
-=======
                 self.mass_richness = np.sum(jmass_richness, axis=0) / self.njacktot
                 self.varmass_richness = np.sum((jmass_richness - self.mass_richness) ** 2, axis=0) * (self.njacktot - 1 ) / self.njacktot
                 self.galaxy_counts_squared = np.sum(self.jgalaxy_counts_squared, axis=0) / self.njacktot
                 self.halo_counts = np.sum(self.jhalo_counts, axis=0) / self.njacktot
->>>>>>> e1cf5ad4
 
                 self.y           = self.mass_richness
 
