from __future__ import print_function, division
from .metric import Metric, GMetric, jackknifeMap
#if __name__=='__main__':
import matplotlib as mpl
mpl.use('Agg')
import matplotlib.pylab as plt
import numpy as np
import cosmocalc
from scipy.integrate import quad


class MassMetric(GMetric):
    """
    Restruct GMetric to magnitudes
    """

    def __init__(self, ministry, zbins=None, massbins=None,
                 catalog_type=None, tag=None, **kwargs):
        """
        Initialize a MassMetric object. Note, all metrics should define
        an attribute called mapkeys which specifies the types of data that they
        expect.

        Arguments
        ---------
        ministry : Ministry
            The ministry object that this metric is associated with.
        zbins : array-like
            An 1-d array containing the edges of the redshift bins to
            measure the metric in.
        massbins : array-like
            A 1-d array containing the edges of the mass bins to
            measure the metric in.
        """

        if massbins is None:
            massbins = np.logspace(10, 16, 40)

        if zbins is None:
            zbins = np.array([0.0, 10.0])

        self.massbins  = massbins
        self.zbins     = zbins
        self.nmassbins = len(self.massbins)-1
        self.nzbins    = len(self.zbins)-1


        GMetric.__init__(self, ministry, zbins=zbins, xbins=massbins,
                         catalog_type=catalog_type, tag=tag, **kwargs)

class MassFunction(MassMetric):

    def __init__(self, ministry, zbins=None, massbins=None, lightcone=True,
                 catalog_type=['halocatalog'], tag=None, **kwargs):

        if massbins is None:
            massbins = np.logspace(10, 16, 40)

        MassMetric.__init__(self, ministry, zbins=zbins, massbins=massbins,
                            catalog_type=catalog_type, tag=tag, **kwargs)

        self.aschema = 'haloonly'

        if lightcone:
            self.mapkeys   = ['halomass', 'redshift']
            self.lightcone = True
        else:
            self.mapkeys   = ['halomass']
            self.lightcone = False

        self.unitmap = {'halomass':'msunh'}

    @jackknifeMap
    def map(self, mapunit):

        #The number of mass definitions to measure mfcn for
        if len(mapunit['halomass'].shape)>1:
            self.ndefs = mapunit['halomass'].shape[1]
        else:
            self.ndefs = 1
            mapunit['halomass'] = np.atleast_2d(mapunit['halomass']).T

        #temporary fix for plotting w/ GMetric functions
        self.nbands = self.ndefs

        #Want to count galaxies in bins of luminosity for
        #self.nbands different bands in self.nzbins
        #redshift bins
        if not hasattr(self, 'masscounts'):
            self.masscounts = np.zeros((self.njack,
                                        len(self.massbins)-1,
                                        self.ndefs,
                                        self.nzbins))

        if self.lightcone:
            for i, z in enumerate(self.zbins[:-1]):
                zlidx = mapunit['redshift'].searchsorted(self.zbins[i])
                zhidx = mapunit['redshift'].searchsorted(self.zbins[i+1])

                #Count galaxies in bins of luminosity
                for j in range(self.ndefs):
                    c, e = np.histogram(mapunit['halomass'][zlidx:zhidx,j],
                                        bins=self.massbins)
                    self.masscounts[self.jcount,:,j,i] += c
        else:
            for j in range(self.ndefs):
                c, e = np.histogram(mapunit['halomass'][:,j], bins=self.massbins)
<<<<<<< HEAD
                self.masscounts[:,j,0] += c
=======
                self.masscounts[self.jcount,:,j,0] += c
>>>>>>> fa67b2a0


    def reduce(self, rank=None, comm=None):
        """
        Given counts in luminosity bins, generate a luminosity function.
        This will be called after all the mapunits are mapped by the map
        method. This turns total counts of galaxies into densities as appropriate
        for a luminosity function. The LF is then saved as an attribute of the
        LuminosityFunction object.
        """

        if rank is not None:
            gdata = comm.gather(self.masscounts, root=0)

            if rank==0:
                jc = 0
                dshape = self.masscounts.shape
                dshape = [dshape[i] for i in range(len(dshape))]
                dshape[0] = self.njacktot
                self.masscounts = np.zeros(dshape)

                for g in gdata:
                    nj = g.shape[0]
                    self.masscounts[jc:jc+nj,:,:,:] = g

                    jc += nj
                
                area = self.ministry.halocatalog.getArea()
                self.jmass_function = np.zeros(self.masscounts.shape)

                for i in range(self.nzbins):
                    vol = self.ministry.calculate_volume(area, self.zbins[i], self.zbins[i+1])
                    self.jmass_function[:, :,:,i] = self.masscounts[:,:,:,i] / vol

                self.jmass_function, self.mass_function, self.varmass_function = self.jackknife(self.jmass_function)

                self.y = self.mass_function
                self.ye = np.sqrt(self.varmass_function)
        else:
            area = self.ministry.halocatalog.getArea()
            self.jmass_function = np.zeros(self.masscounts.shape)

            for i in range(self.nzbins):
                vol = self.ministry.calculate_volume(area, self.zbins[i], self.zbins[i+1])
                self.jmass_function[:, :,:,i] = self.masscounts[:,:,:,i] / vol

                self.jmass_function, self.mass_function, self.varmass_function = self.jackknife(self.jmass_function)
                
            self.y = self.mass_function
            self.ye = np.sqrt(self.varmass_function)
            

    def visualize(self, plotname=None, usecols=None, usez=None,fracdev=False,
                  ref_y=None, ref_x=[None], xlim=None, ylim=None, fylim=None,
                  f=None, ax=None, xlabel=None,ylabel=None,compare=False,**kwargs):

        if xlabel is None:
            xlabel = r"$M_{halo} \, [M_{\odot}\, h^{-1}]$"
        if ylabel is None:
            ylabel = r'$\phi \, [Mpc^{-3}\, h^{3}]$'

        return MassMetric.visualize(self, plotname=plotname, usecols=usecols, usez=usez,
                             fracdev=fracdev, ref_y=ref_y, ref_x=ref_x, xlim=xlim,
                             ylim=ylim, fylim=fylim, f=f, ax=ax, xlabel=xlabel,
                             ylabel=ylabel, compare=compare,logx=True,**kwargs)

class SimpleHOD(MassMetric):

    def __init__(self, ministry, zbins=None, massbins=None, lightcone=True,
                 catalog_type=['halocatalog'], tag=None, **kwargs):

        if massbins is None:
            massbins = np.logspace(10, 16, 40)

        MassMetric.__init__(self, ministry, zbins=zbins, massbins=massbins,
                            catalog_type=catalog_type, tag=tag, **kwargs)

        self.aschema = 'haloonly'

        if lightcone:
            self.mapkeys = ['halomass', 'occ', 'redshift']
            self.lightcone = True
        else:
            self.mapkeys = ['halomass', 'occ']
            self.lightcone = False

        self.unitmap = {'halomass':'msunh'}

    def map(self, mapunit):

        #The number of mass definitions to measure mfcn for
        if len(mapunit['halomass'].shape)>1:
            self.ndefs = mapunit['halomass'].shape[1]
        else:
            self.ndefs = 1
            mapunit['halomass'] = np.atleast_2d(mapunit['halomass']).T

        #temporary fix for plotting w/ GMetric functions
        self.nbands = self.ndefs

        #Want to count galaxies in bins of luminosity for
        #self.nbands different bands in self.nzbins
        #redshift bins
        if not hasattr(self, 'occcounts'):
            self.occcounts = np.zeros((len(self.massbins)-1, self.ndefs,
                                       self.nzbins))
            self.sqocccounts = np.zeros((len(self.massbins)-1, self.ndefs,
                                         self.nzbins))
            self.halocounts = np.zeros((len(self.massbins)-1, self.ndefs,
                                        self.nzbins))

        if self.lightcone:
            for i, z in enumerate(self.zbins[:-1]):
                zlidx = mapunit['redshift'].searchsorted(self.zbins[i])
                zhidx = mapunit['redshift'].searchsorted(self.zbins[i+1])

                #Count galaxies in bins of mass
                for j in range(self.ndefs):
                    mb = np.digitize(mapunit['halomass'][zlidx:zhidx,j], bins=self.massbins)-1
                    for k in range(len(self.massbins)-1):
                        self.occcounts[k,j,i] += np.sum(mapunit['occ'][zlidx:zhidz][mb==k])
                        self.sqocccounts[k,j,i] += np.sum(mapunit['occ'][zlidx:zhidz][mb==k]**2)
                        self.halocounts[k,j,i] += len(mapunit['occ'][mb==k])
        else:
            for j in range(self.ndefs):
                mb = np.digitize(mapunit['halomass'][:,j], bins=self.massbins)-1
                for k in range(len(self.massbins)-1):
                    self.occcounts[k,j,i] += np.sum(mapunit['occ'][mb==k])
                    self.sqocccounts[k,j,i] += np.sum(mapunit['occ'][mb==k]**2)
                    self.halocounts[k,j,i] += len(mapunit['occ'][mb==k])


    def reduce(self, rank=None, comm=None):
        """
        Given counts in luminosity bins, generate a luminosity function.
        This will be called after all the mapunits are mapped by the map
        method. This turns total counts of galaxies into densities as appropriate
        for a luminosity function. The LF is then saved as an attribute of the
        LuminosityFunction object.
        """
        area = self.ministry.halocatalog.getArea()
        self.hod = self.occcounts/self.halocounts
        self.hoderr = np.sqrt((self.sqocccounts - self.hod**2)/self.halocounts)

        self.y = self.hod
        self.ye = self.hoderr


class GalHOD(MassMetric):

    def __init__(self, ministry, zbins=None, massbins=None, lightcone=True,
                 catalog_type=['galaxycatalog'], tag=None, magcuts=None,
                 cutband=None, **kwargs):

        if massbins is None:
            massbins = np.logspace(10, 16, 40)

        MassMetric.__init__(self, ministry, zbins=zbins, massbins=massbins,
                            catalog_type=catalog_type, tag=tag, **kwargs)

        self.magcuts = magcuts

        if self.magcuts is not None:
            self.usemag = True
            self.nmagcuts= len(self.magcuts)

        else:
            self.usemag = False
            self.nmagcuts = 1

        self.cutband = cutband

        self.aschema = 'galaxyonly'

        if lightcone:
            if self.usemag:
                self.mapkeys = ['halomass', 'central', 'redshift', 'haloid', 'rhalo', 'luminosity']
            else:
                self.mapkeys = ['halomass', 'central', 'redshift', 'haloid', 'rhalo']

            self.lightcone = True

        else:
            if self.usemag:
                self.mapkeys = ['halomass', 'central', 'haloid', 'rhalo', 'luminosity']
            else:
                self.mapkeys = ['halomass', 'central', 'haloid', 'rhalo']

            self.lightcone = False

        if self.usemag:
            self.unitmap = {'halomass':'msunh', 'rhalo':'mpch', 'luminosity':'mag'}
        else:
            self.unitmap = {'halomass':'msunh', 'rhalo':'mpch'}

    def map(self, mapunit):
        #The number of mass definitions to measure mfcn for
        if len(mapunit['halomass'].shape)>1:
            self.ndefs = mapunit['halomass'].shape[1]
        else:
            self.ndefs = 1
            mapunit['halomass'] = np.atleast_2d(mapunit['halomass']).T

        #temporary fix for plotting w/ GMetric functions
        self.nbands = self.ndefs

        #Want to count galaxies in bins of luminosity for
        #self.nbands different bands in self.nzbins
        #redshift bins
        if not hasattr(self, 'socccounts'):
            self.socccounts = np.zeros((len(self.massbins)-1, self.ndefs,
                                       self.nmagcuts, self.nzbins))
            self.cocccounts = np.zeros((len(self.massbins)-1, self.ndefs,
                                       self.nmagcuts, self.nzbins))

            self.sqsocccounts = np.zeros((len(self.massbins)-1, self.ndefs,
                                         self.nmagcuts, self.nzbins))
            self.sqcocccounts = np.zeros((len(self.massbins)-1, self.ndefs,
                                         self.nmagcuts, self.nzbins))

            self.halocounts = np.zeros((len(self.massbins)-1, self.ndefs,
                                        self.nmagcuts, self.nzbins))

        if self.lightcone:
            for i, z in enumerate(self.zbins[:-1]):
                zlidx = mapunit['redshift'].searchsorted(self.zbins[i])
                zhidx = mapunit['redshift'].searchsorted(self.zbins[i+1])

                #Count number of halos in mass bins before making mag counts
                u, uidx = np.unique(mapunit['haloid'], return_index=True)

                for j in range(self.ndefs):
                    c, e = np.histogram(mapunit['halomass'][zlidx:zhidx,j][uidx],
                                          bins=self.massbins)
                    self.halocounts[:,j,i] += c.reshape(self.halocounts[:,j,i].shape)

                    for k in range(self.nmagcuts):
                        if self.usemag:
                            if self.cutband is not None:
                                lidx = (mapunit['luminosity'][zlidx:zhidx, self.cutband]<self.magcuts[k])
                            else:
                                lidx = (mapunit['luminosity'][zlidx:zhidx]<self.magcuts[k])
                            cidx = mapunit['central'][zlidx:zhidx][lidx]==1

                            c, e = np.histogram(mapunit['halomass'][zlidx:zhidx,j][lidx][cidx], bins=self.massbins)
                            c = c.reshape(self.cocccounts[:,j,k,i].shape)
                            self.cocccounts[:,j,k,i] += c
                            self.sqcocccounts[:,j,k,i] += c**2

                            c, e = np.histogram(mapunit['halomass'][zlidx:zhidx,j][lidx][~cidx], bins=self.massbins)
                            c = c.reshape(self.cocccounts[:,j,k,i].shape)
                            self.socccounts[:,j,k,i] += c
                            self.sqsocccounts[:,j,k,i] += c**2
                        else:
                            cidx = mapunit['central'][zlidx:zhidx]==1

                            c, e = np.histogram(mapunit['halomass'][zlidx:zhidx,j][cidx], bins=self.massbins)
                            self.cocccounts[:,j,k,i] += c
                            self.sqcocccounts[:,j,k,i] += c**2

                            c, e = np.histogram(mapunit['halomass'][zlidx:zhidx,j][~cidx], bins=self.massbins)
                            self.socccounts[:,j,k,i] += c
                            self.sqsocccounts[:,j,k,i] += c**2



        else:
            raise(NotImplementedError)
<<<<<<< HEAD
#            for j in range(self.ndefs):
#                mb = np.digitize(mu['halomass'][:,j], bins=self.massbins)-1
#                for k in range(len(self.massbins)-1):
#                    self.occcounts[k,j,i] += np.sum(mu['occ'][mb==k])
#                    self.sqocccounts[k,j,i] += np.sum(mu['occ'][mb==k]**2)
#                    self.halocounts[k,j,i] += len(mu['occ'][mb==k])

=======
>>>>>>> fa67b2a0

    def reduce(self, rank=None, comm=None):
        """
        Given counts in luminosity bins, generate a luminosity function.
        This will be called after all the mapunits are mapped by the map
        method. This turns total counts of galaxies into densities as appropriate
        for a luminosity function. The LF is then saved as an attribute of the
        LuminosityFunction object.
        """

        self.shod = self.socccounts/self.halocounts
        self.chod = self.cocccounts/self.halocounts
        self.shoderr = np.sqrt((self.sqsocccounts - self.shod**2)/self.halocounts)
        self.choderr = np.sqrt((self.sqcocccounts - self.chod**2)/self.halocounts)

        self.y = self.shod + self.chod
        self.ye = np.sqrt(self.shoderr**2 + self.choderr**2)


class OccMass(MassMetric):

    def __init__(self, ministry, zbins=None, massbins=None, lightcone=True,
                 catalog_type=['halocatalog'], tag=None, **kwargs):

        if massbins is None:
            massbins = np.logspace(10, 16, 40)

        MassMetric.__init__(self, ministry, zbins=zbins, massbins=massbins,
                            catalog_type=catalog_type, tag=tag, **kwargs)

        if lightcone:
            self.mapkeys   = ['halomass', 'occ', 'redshift']
            self.lightcone = True
        else:
            self.mapkeys   = ['halomass', 'occ']
            self.lightcone = False

        self.aschema = 'haloonly'
        self.unitmap = {'halomass':'msunh'}

    @jackknifeMap
    def map(self, mapunit):

        if len(mapunit['halomass'].shape)>1:
            self.ndefs = mapunit['halomass'].shape[1]
        else:
            self.ndefs = 1
            mapunit['halomass'] = np.atleast_2d(mapunit['halomass']).T

        self.nbands = self.ndefs

        if not hasattr(self, 'occmass'):
            self.occ   = np.zeros((self.njack,self.nmassbins,self.ndefs,self.nzbins))
            self.occsq = np.zeros((self.njack,self.nmassbins,self.ndefs,self.nzbins))
            self.count = np.zeros((self.njack,self.nmassbins,self.ndefs,self.nzbins))

        for i, z in enumerate(self.zbins[:-1]):
            zlidx = mapunit['redshift'].searchsorted(self.zbins[i])
            zhidx = mapunit['redshift'].searchsorted(self.zbins[i+1])
            for j in range(self.ndefs):
                mb = np.digitize(mapunit['halomass'][zlidx:zhidx,j], bins=self.massbins)

                for k, m in enumerate(self.massbins[:-1]):
                    o  = mapunit['occ'][zlidx:zhidx][mb==k]
                    self.occ[self.jcount,k,j,i]   += np.sum(o)
                    self.occsq[self.jcount,k,j,i] += np.sum(o**2)
                    self.count[self.jcount,k,j,i] += np.sum(mb==k)

    def reduce(self, rank=None, comm=None):
        if rank is not None:
            gocc = comm.gather(self.occ, root=0)
            goccsq = comm.gather(self.occsq, root=0)
            gcount = comm.gather(self.count, root=0)

            if rank==0:
                jc = 0
                oshape = [self.occ.shape[i] for i in range(len(self.occ.shape))]
                osshape = [self.occsq.shape[i] for i in range(len(self.occsq.shape))]
                cshape = [self.count.shape[i] for i in range(len(self.count.shape))]

                oshape[0] = self.njacktot
                osshape[0] = self.njacktot
                cshape[0] = self.njacktot

                self.occ = np.zeros(oshape)
                self.occsq = np.zeros(osshape)
                self.cshape = np.zeros(cshape)

                for i, g in enumerate(gocc):
                    nj = g.shape[0]
                    self.occ[jc:jc+nj,:,:,:] = g
                    self.occsq[jc:jc+nj,:,:,:] = goccsq[i]
                    self.count[jc:jc+nj,:,:,:] = gcount[i]

                    jc += nj


                self.joccmass, self.occmass, self.varoccmass = self.jackknife(self.occ/self.count)

                self.y = self.occmass
                self.ye = np.sqrt(self.varoccmass)

        else:
            self.joccmass, self.occmass, self.varoccmass = self.jackknife(self.occ/self.count)
            
            if self.njacktot < 2:

                _, self.varoccmass, _ = self.jackknife((self.count*self.occsq - self.occ**2)/(self.count*(self.count-1)))
                
            self.y = self.occmass
            self.ye = np.sqrt(self.varoccmass)


    def visualize(self, plotname=None, usecols=None, usez=None,fracdev=False,
                  ref_y=None, ref_x=[None], xlim=None, ylim=None, fylim=None,
                  f=None, ax=None, xlabel=None,ylabel=None,compare=False,**kwargs):

        if xlabel is None:
            xlabel = r"$M_{halo} \, [M_{\odot}\, h^{-1}]$"
        if ylabel is None:
            ylabel = r'$<N>$'

        return MassMetric.visualize(self, plotname=plotname, usecols=usecols, usez=usez,
                             fracdev=fracdev, ref_y=ref_y, ref_x=ref_x, xlim=xlim,
                             ylim=ylim, fylim=fylim, f=f, ax=ax, xlabel=xlabel,
                             ylabel=ylabel, compare=compare,logx=True,**kwargs)

class TinkerMassFunction(MassMetric):

    def __init__(self, ministry, zbins=None, massbins=None, lightcone=True,
                 catalog_type=['halocatalog'], tag=None, **kwargs):

        if massbins is None:
            massbins = np.logspace(10, 16, 40)

        MassMetric.__init__(self, ministry, zbins=zbins, massbins=massbins,
                            catalog_type=catalog_type, tag=tag, **kwargs)

        self.aschema = 'haloonly'

        if lightcone:
            self.mapkeys   = ['halomass', 'redshift']
            self.lightcone = True
        else:
            self.mapkeys   = ['halomass']
            self.lightcone = False

        self.unitmap = {'halomass':'msunh'}
        self.nomap = True
        self.calcMassFunction(z=zbins)

    def calcMassFunction(self, z=0, delta=200):

	# mass bins, definitions, z bins

	if hasattr(delta, '__iter__'):
            self.ndefs = len(delta)
        else:
            self.ndefs = 1
	    delta = [delta]

	if hasattr(z , '__iter__'):
            self.nzbins = len(z)
	else:
	    z=[z]
            self.nzbins = 1

	self.nbands = self.ndefs

	cd = {
               	"OmegaM":0.286,
               "OmegaB":0.05,
               "OmegaDE":0.714,
               "OmegaK":0.0,
               "h":0.7,
               "Sigma8":0.82,
               "SpectralIndex":0.96,
               "w0":-1.0,
               "wa":0.0
	}
	cosmocalc.set_cosmology(cd)

	mass_fn_n     = np.zeros((len(self.massbins)-1, self.ndefs, self.nzbins))
	mass_fn_error = np.zeros((len(self.massbins)-1, self.ndefs, self.nzbins))

        for k in range(self.nzbins):
		for j in range(self.ndefs):
	            for i in range(len(self.massbins)-1):
        	        integral = quad(lambda mass: cosmocalc.tinker2008_mass_function(mass, 1/(1+z[k]), delta[j]), self.massbins[i], self.massbins[i+1])
                	mass_fn_n[i][j][k] = integral[0]
                	mass_fn_error[i][j][k] = integral[1]

	self.y  = mass_fn_n
	self.ye = mass_fn_error

    def map(self, mapunit):
        self.map(mapunit)

    def reduce(self, rank=None, comm=None):
        self.reduce()

    def visualize(self, plotname=None, usecols=None, usez=None,fracdev=False,
                  ref_y=None, ref_x=[None], xlim=None, ylim=None, fylim=None,
                  f=None, ax=None, xlabel=None,ylabel=None,compare=False,**kwargs):

        if xlabel is None:
            xlabel = r"$M_{halo} \, [M_{\odot}\, h^{-1}]$"
        if ylabel is None:
            ylabel = r"$N \, [Mpc^{-3}\, h^{3}]$"

        return MassMetric.visualize(self, plotname=plotname,
                                    usecols=usecols, usez=usez,
                                    fracdev=fracdev,
                                    ref_y=ref_y, ref_x=ref_x,
                                    xlim=xlim, ylim=ylim,
                                    fylim=fylim, f=f, ax=ax,
                                    xlabel=xlabel,
                                    ylabel=ylabel,
                                    compare=compare,logx=True,
                                    **kwargs)

class Richness(MassMetric):
    def __init__(self, ministry, zbins=None, massbins=None,
                  lightcone=True,
                  catalog_type=['galaxycatalog'], tag=None,
                  colorbins=None, maxrhalo=None, minlum=None,
                  redsplit=None, splitinfo=False, **kwargs):

        if massbins is None:
            massbins = np.logspace(12, 15, 20)
        else:
            massbins = massbins

        if (lightcone):
            if hasattr(zbins, '__iter__'):
                self.zbins = zbins
            else:
                if (type(zbins)==int and zbins>1):
                    self.zbins = np.logspace(-4, 1, zbins)
                else:
                    self.zbins = np.logspace(-4, 1, 5)
        else:
            self.zbins = [0, 10]
        self.nzbins = len(self.zbins) - 1

        MassMetric.__init__(self, ministry, zbins=self.zbins, massbins=massbins,
                            catalog_type=catalog_type, tag=tag, **kwargs)

        if colorbins is None:
            self.colorbins = 100
        else:
            self.colorbins = colorbins


        self.split_info = splitinfo

        self.aschema = 'galaxyonly'

        if lightcone:
            self.mapkeys   = ['halomass', 'redshift', 'luminosity', 'haloid', 'rhalo']
            self.lightcone = True
        else:
            self.mapkeys   = ['halomass', 'luminosity', 'haloid', 'rhalo']
            self.lightcone = False

        self.unitmap = {'halomass':'msunh'}
        self.nomap = False

        if maxrhalo is None:
            self.max_rhalo  = 1
        if minlum is None:
            self.min_lum    = -19

        self.splitcolor = redsplit

        self.nbands = 1


    def splitBimodal(self, x, y, largepoly=30):
        p = np.polyfit(x, y, largepoly) # polynomial coefficients for fit

        extrema = np.roots(np.polyder(p))
        extrema = extrema[np.isreal(extrema)]
        extrema = extrema[(extrema - x[1]) * (x[-2] - extrema) > 0] # exclude the endpoints due false maxima during fitting

        root_vals = [sum([p[::-1][i]*(root**i) for i in range(len(p))]) for root in extrema]
        peaks = extrema[np.argpartition(root_vals, -2)][-2:] # find two peaks of bimodal distribution

        mid = np.where((x - peaks[0])* (peaks[1] - x) > 0) # want data points between the peaks
        p_mid = np.polyfit(x[mid], y[mid], 2) # fit middle section to a parabola

        midpoint = np.roots(np.polyder(p_mid))[0]

        if (self.split_info): # debug info
            mpl.pyplot.plot(x,y)
            mpl.pyplot.plot(x[mid],[sum([p_mid[len(p_mid)-1-i]*(xval**i) for i in range(len(p_mid))]) for xval in x[mid]])
            mpl.pyplot.plot(x,[sum([p[len(p)-1-i]*(xval**i) for i in range(len(p))]) for xval in x])
            mpl.pyplot.plot(peaks, np.partition(root_vals, -2)[-2:], 'ro')
            mpl.pyplot.plot([midpoint], sum([p_mid[::-1][i]*midpoint**i for i in range(len(p_mid))]), 'ro')
            peakvals = np.partition(root_vals, -2)[-2:]
            print('Peaks: ' + str(peakvals) + ' at color ' + str(peaks))

        return midpoint

    @jackknifeMap
    def map(self, mapunit):
        print('min z: ' + str(min(mapunit['redshift'])))
        print('max z: ' + str(max(mapunit['redshift'])))
        # must convert mapunit dict to a recarray

        self.galaxy_counts         = np.zeros((self.njack, len(self.massbins) - 1, 1, len(self.zbins) - 1))
        self.galaxy_counts_squared = np.zeros((self.njack, len(self.massbins) - 1, 1, len(self.zbins) - 1))
        self.halo_counts           = np.zeros((self.njack, len(self.massbins) - 1, 1, len(self.zbins) - 1))

        dtype = [(key, mapunit[key].dtype, np.shape(mapunit[key])[1:]) for key in mapunit.keys()]

        for ziter in range(len(self.zbins)-1):

            zcut = ((mapunit['redshift'] >= self.zbins[ziter]) & (mapunit['redshift'] < self.zbins[ziter+1]))

            g_r_color = mapunit['luminosity'][zcut][:,0] - mapunit['luminosity'][zcut][:,1] # get g-r color
            color_counts, color_bins = np.histogram(g_r_color, self.colorbins) # place colors into bins

            if self.splitcolor is None:
                self.splitcolor = self.splitBimodal(color_bins[:-1], color_counts)

            previd = -1
            halo_ids = np.unique(mapunit['haloid'][zcut])
            red_galaxy_counts = np.zeros(len(halo_ids)-1) # number of red galaxies in each unique halo

            # cut of galaxies: within max_rhalo of parent halo, above min_lum magnitude, and red
            cut_array =((mapunit['rhalo'] < self.max_rhalo) & (mapunit['luminosity'][:,2] < self.min_lum)
                & ((mapunit['luminosity'][:,0] - mapunit['luminosity'][:,1] >= self.splitcolor)) & ((mapunit['redshift'] >= self.zbins[ziter]) & (mapunit['redshift'] < self.zbins[ziter+1])))
            data_cut = np.recarray((len(cut_array[cut_array]), ), dtype)
            for key in mapunit.keys():
                data_cut[key] = mapunit[key][cut_array]

            data_cut.sort(order='haloid')

            idx = data_cut['haloid'][1:]-data_cut['haloid'][:-1]
            newhalos = np.where(idx != 0)[0]
            newhalos = np.hstack([[0], newhalos + 1, [len(data_cut) - 1]])

            uniquehalos = data_cut[newhalos[:-1]]
            red_counts = newhalos[1:]-newhalos[:-1]
            mass_bin_indices = np.digitize(uniquehalos['halomass'], self.massbins)

            self.halo_counts[self.jcount,:,0,ziter] += np.histogram(uniquehalos['halomass'], bins=self.massbins)[0]

            for i in range(len(self.massbins)-1):
                self.galaxy_counts[self.jcount, i,0,ziter]         += np.sum(red_counts[(mass_bin_indices == i+1)])
                self.galaxy_counts_squared[self.jcount, i,0,ziter] += np.sum(red_counts[(mass_bin_indices == i+1)]**2)


    def reduce(self,rank=None,comm=None):
        if rank is not None:
            ghc = comm.gather(self.halo_counts, root=0)
            ggc = comm.gather(self.galaxy_counts, root=0)
            ggcs = comm.gather(self.galaxy_counts_squared, root=0)

            hshape = [self.halo_counts.shape[i] for i in range(len(self.halo_counts.shape))]
            gshape = [self.galaxy_counts.shape[i] for i in range(len(self.galaxy_counts.shape))]
            gsshape = [self.galaxy_counts_squared.shape[i] for i in range(len(self.galaxy_counts.shape))]

            hshape[0] = self.njacktot
            gshape[0] = self.njacktot
            gsshape[0] = self.njacktot


            if rank==0:
                self.halo_counts = np.zeros(hshape)
                self.galaxy_counts = np.zeros(gshape)
                self.galaxy_counts_squared = np.zeros(gsshape)

                jc = 0
                for i, g in enumerate(ghc):
                    nj = g.shape[0]
                    self.halo_counts[jc:jc+nj,:,:,:] = g
                    self.galaxy_counts[jc:jc+nj,:,:,:] = ggc[i]
                    self.galaxy_counts_squared[jc:jc+nj,:,:,:] = ggcs[i]

                    jc += nj

                self.jgalaxy_counts = self.jackknife(self.galaxy_counts, reduce_jk=False)
                self.jhalo_counts = self.jackknife(self.halo_counts, reduce_jk=False)
                self.jgalaxy_counts_squared = self.jackknife(self.galaxy_counts_squared,reduce_jk=False)

                jmass_richness = self.jgalaxy_counts/self.jhalo_counts

                self.mass_richness = np.sum(jmass_richness, axis=0) / self.njacktot
                self.varmass_richness = np.sum((jmass_richness - self.mass_richness) ** 2, axis=0) * (self.njacktot - 1 ) / self.njacktot
                self.galaxy_counts_squared = np.sum(self.jgalaxy_counts_squared, axis=0) / self.njacktot
                self.halo_counts = np.sum(self.jhalo_counts, axis=0) / self.njacktot

                self.y           = self.mass_richness

                if self.njacktot==1:
                    self.ye = np.sqrt(self.galaxy_counts_squared / self.halo_counts - self.y**2)
                else:
                    self.ye          = np.sqrt(self.varmass_richness)
        else:

            self.jgalaxy_counts = self.jackknife(self.galaxy_counts, reduce_jk=False)
            self.jhalo_counts = self.jackknife(self.halo_counts, reduce_jk=False)
            self.jgalaxy_counts_squared = self.jackknife(self.galaxy_counts_squared, reduce_jk=False)

            jmass_richness = self.jgalaxy_counts/self.jhalo_counts

            self.mass_richness = np.sum(jmass_richness, axis=0) / self.njacktot
            self.varmass_richness = np.sum((self.jhalo_counts - self.mass_richness) ** 2, axis=0) * (self.njacktot - 1 ) / self.njacktot
            self.galaxy_counts_squared = np.sum( self.jgalaxy_counts_squared, axis=0) / self.njacktot
            self.halo_counts = np.sum(self.jhalo_counts, axis=0) / self.njacktot
            
            self.y           = self.mass_richness
            if self.njack==1:
                self.ye = np.sqrt(self.galaxy_counts_squared / self.halo_counts - self.y**2)
            else:
                self.ye          = np.sqrt(self.varmass_richness)


    def visualize(self, plotname=None, usecols=None, usez=None,fracdev=False,
                  ref_y=None, ref_x=[None], xlim=None, ylim=None, fylim=None,
                  f=None, ax=None, xlabel=None,ylabel=None,compare=False,**kwargs):

        if xlabel is None:
            xlabel = r"$M_{halo} \, [M_{\odot}\, h^{-1}]$"
        if ylabel is None:
            ylabel = r"$<N_{red}> \, [Mpc^{-3}\, h^{3}]$"

        return MassMetric.visualize(self, plotname=plotname,
                                    usecols=usecols, usez=usez,
                                    fracdev=fracdev,
                                    ref_y=ref_y, ref_x=ref_x,
                                    xlim=xlim, ylim=ylim,
                                    fylim=fylim, f=f, ax=ax,
                                    xlabel=xlabel,
                                    ylabel=ylabel,
                                    compare=compare,logx=True,
                                    **kwargs)<|MERGE_RESOLUTION|>--- conflicted
+++ resolved
@@ -105,12 +105,7 @@
         else:
             for j in range(self.ndefs):
                 c, e = np.histogram(mapunit['halomass'][:,j], bins=self.massbins)
-<<<<<<< HEAD
-                self.masscounts[:,j,0] += c
-=======
                 self.masscounts[self.jcount,:,j,0] += c
->>>>>>> fa67b2a0
-
 
     def reduce(self, rank=None, comm=None):
         """
@@ -136,7 +131,7 @@
                     self.masscounts[jc:jc+nj,:,:,:] = g
 
                     jc += nj
-                
+
                 area = self.ministry.halocatalog.getArea()
                 self.jmass_function = np.zeros(self.masscounts.shape)
 
@@ -157,10 +152,10 @@
                 self.jmass_function[:, :,:,i] = self.masscounts[:,:,:,i] / vol
 
                 self.jmass_function, self.mass_function, self.varmass_function = self.jackknife(self.jmass_function)
-                
+
             self.y = self.mass_function
             self.ye = np.sqrt(self.varmass_function)
-            
+
 
     def visualize(self, plotname=None, usecols=None, usez=None,fracdev=False,
                   ref_y=None, ref_x=[None], xlim=None, ylim=None, fylim=None,
@@ -378,16 +373,6 @@
 
         else:
             raise(NotImplementedError)
-<<<<<<< HEAD
-#            for j in range(self.ndefs):
-#                mb = np.digitize(mu['halomass'][:,j], bins=self.massbins)-1
-#                for k in range(len(self.massbins)-1):
-#                    self.occcounts[k,j,i] += np.sum(mu['occ'][mb==k])
-#                    self.sqocccounts[k,j,i] += np.sum(mu['occ'][mb==k]**2)
-#                    self.halocounts[k,j,i] += len(mu['occ'][mb==k])
-
-=======
->>>>>>> fa67b2a0
 
     def reduce(self, rank=None, comm=None):
         """
@@ -492,11 +477,11 @@
 
         else:
             self.joccmass, self.occmass, self.varoccmass = self.jackknife(self.occ/self.count)
-            
+
             if self.njacktot < 2:
 
                 _, self.varoccmass, _ = self.jackknife((self.count*self.occsq - self.occ**2)/(self.count*(self.count-1)))
-                
+
             self.y = self.occmass
             self.ye = np.sqrt(self.varoccmass)
 
@@ -800,7 +785,7 @@
             self.varmass_richness = np.sum((self.jhalo_counts - self.mass_richness) ** 2, axis=0) * (self.njacktot - 1 ) / self.njacktot
             self.galaxy_counts_squared = np.sum( self.jgalaxy_counts_squared, axis=0) / self.njacktot
             self.halo_counts = np.sum(self.jhalo_counts, axis=0) / self.njacktot
-            
+
             self.y           = self.mass_richness
             if self.njack==1:
                 self.ye = np.sqrt(self.galaxy_counts_squared / self.halo_counts - self.y**2)
