--- conflicted
+++ resolved
@@ -522,7 +522,6 @@
             ylabel = r"$N \, [Mpc^{-3}\, h^{3}]$"
 
         return MassMetric.visualize(self, plotname=plotname, usecols=usecols, usez=usez,
-<<<<<<< HEAD
                              fracdev=fracdev, ref_y=ref_y, ref_x=ref_x, xlim=xlim,
                              ylim=ylim, fylim=fylim, f=f, ax=ax, xlabel=xlabel,
                              ylabel=ylabel, compare=compare,logx=True,**kwargs)
@@ -676,8 +675,6 @@
             ylabel = r"$<N_{red}> \, [Mpc^{-3}\, h^{3}]$"
 
         return MassMetric.visualize(self, plotname=plotname, usecols=usecols, usez=usez,
-=======
->>>>>>> 1dcbe816
                              fracdev=fracdev, ref_y=ref_y, ref_x=ref_x, xlim=xlim,
                              ylim=ylim, fylim=fylim, f=f, ax=ax, xlabel=xlabel,
                              ylabel=ylabel, compare=compare,logx=True,**kwargs)