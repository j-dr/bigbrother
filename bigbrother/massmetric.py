--- conflicted
+++ resolved
@@ -363,12 +363,8 @@
                             self.cocccounts[:,j,k,i] += c
                             self.sqcocccounts[:,j,k,i] += c**2
 
-<<<<<<< HEAD
-                            c, e = np.histogram(mapunit['mass'][zlidx:zhidx,j][lidx][~cidx], bins=np.massbins)
-=======
                             c, e = np.histogram(mapunit['halomass'][zlidx:zhidx,j][lidx][~cidx], bins=self.massbins)
                             c = c.reshape(self.cocccounts[:,j,k,i].shape)
->>>>>>> aeb95bdc
                             self.socccounts[:,j,k,i] += c
                             self.sqsocccounts[:,j,k,i] += c**2
                         else:
@@ -378,11 +374,7 @@
                             self.cocccounts[:,j,k,i] += c
                             self.sqcocccounts[:,j,k,i] += c**2
 
-<<<<<<< HEAD
-                            c, e = np.histogram(mapunit['mass'][zlidx:zhidx,j][~cidx], bins=np.massbins)
-=======
                             c, e = np.histogram(mapunit['halomass'][zlidx:zhidx,j][~cidx], bins=self.massbins)
->>>>>>> aeb95bdc
                             self.socccounts[:,j,k,i] += c
                             self.sqsocccounts[:,j,k,i] += c**2
 
