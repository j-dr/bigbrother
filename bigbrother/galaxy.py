--- conflicted
+++ resolved
@@ -127,14 +127,6 @@
     def readMappable(self, mappable, fieldmap):
 
         if self.reader=='fits':
-<<<<<<< HEAD
-            return self.readFITSMappable(mappable, fieldmap)
-        elif self.reader=='ascii':
-            return self.readAsciiMappable(mappable, fieldmap)
-        else:
-            raise(ValueError("Reader {0} is not supported for galaxy catalogs".format(self.reader)))
-
-=======
             mapunit =  self.readFITSMappable(mappable, fieldmap)
         elif self.reader=='ascii':
             mapunit = self.readAsciiMappable(mappable, fieldmap)
@@ -143,7 +135,6 @@
 
         return self.maskMappable(mapunit, mappable)
 
->>>>>>> aeee446b
     def readAsciiMappable(self, mappable, fieldmap):
 
         mapunit = {}
@@ -207,15 +198,9 @@
                         ColorMagnitude(self.ministry, zbins=self.zbins, usebands=[0,1], tag="AllCMBinZ", jtype=self.jtype),
                         ColorMagnitude(self.ministry, zbins=self.zbins,
                                         usebands=[0,1],
-<<<<<<< HEAD
-                                        central_only=True, tag="CentralCMBinZ"),
-                        ColorColor(self.ministry, zbins=zbins, usebands=[0,1,2], tag="BinZ"),
-                        ColorColor(self.ministry, zbins=np.linspace(0.0, 0.2, 5), usebands=[0,1,2], tag="SDSSZ"),
-=======
                                         central_only=True, tag="CentralCMBinZ", jtype=self.jtype),
                         ColorColor(self.ministry, zbins=self.zbins, usebands=[0,1,2], tag="BinZ", jtype=self.jtype),
                         ColorColor(self.ministry, zbins=np.linspace(0.0, 0.2, 5), usebands=[0,1,2], tag="SDSSZ", jtype=self.jtype),
->>>>>>> aeee446b
                         ColorColor(self.ministry, zbins=None,
                          usebands=[0,1,2], tag="AllZ", jtype=self.jtype),
                         FQuenched(self.ministry, zbins=np.linspace(0,2.0,30), jtype=self.jtype),
