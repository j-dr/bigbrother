from __future__ import print_function, division
from collections import OrderedDict
from .massmetric import SimpleHOD, MassFunction, OccMass
from .basecatalog     import BaseCatalog
from helpers import SimulationAnalysis
import numpy as np
import healpy as hp

class HaloCatalog(BaseCatalog):
    """
    Base class for halo catalogs
    """

    def __init__(self, ministry, filestruct, zbins=None, **kwargs):

        self.ctype = 'halocatalog'
        self.zbins = zbins
        BaseCatalog.__init__(self, ministry, filestruct, **kwargs)


    def calculateArea(self, pixels, nside):
        """
        Calculate the area in the given pixels provided a mask
        that is pixelated with an nside greater than that of
        the catalog
        """

        area = np.zeros(len(pixels))
        if self.mask is None:
            self.mask, self.maskhdr = hp.read_map(self.maskfile,h=True)
            self.maskhdr = dict(self.maskhdr)

        #our map should be finer than our file pixelation
        assert(nside<self.maskhdr['NSIDE'])

        udmap = hp.ud_grade(np.arange(12*nside**2),self.maskhdr['NSIDE'])
        pixarea = hp.nside2pixarea(self.maskhdr['NSIDE'],degrees=True)
        for i,p in enumerate(pixels):
            pm, = np.where(udmap==p)
            area[i] = pixarea*len(self.mask[pm][self.mask[pm]>=self.goodpix])

        return area

    def getArea(self):

        if self.mask is None:
            return self.ministry.area
        else:
            return self.area

    def parseFileStruct(self, filestruct):
        """
        Given a filestruct object, namely a list of truth
        and/or obs files, map fields in these files
        to generalized observables which our map functions
        know how to deal with
        """
        self.filestruct = filestruct
        self.filetypes = self.filestruct.keys()

    def getFilePixels(self, nside):
        """
        Get the healpix cells occupied by galaxies
        in each file. Assumes files have already been
        sorted correctly by parseFileStruct
        """
        fpix = []

        #BCC catalogs have pixels in filenames
        if (('BCC' in self.__class__.__name__) &
          (self.filenside is not None) & (self.filenside>=self.groupnside)):
            fk = self.filestruct.keys()

            for f in self.filestruct[fk[0]]:
                p = int(f.split('.')[-2])

                if (self.filenside == self.groupnside):
                    fpix.append([p])
                else:
                    if not self.nest:
                        while p > 12*self.filenside**2:
                            p = p - 1000
                        p = hp.ring2nest(self.filenside, p)

                    o1 = int(np.log2(self.filenside))
                    o2 = int(np.log2(self.groupnside))

                    base = int(p >> 2*o1)
                    hosubpix = int(p & ( ( 1 << ( 2 * o1 ) ) - 1 ))
                    losubpix = int(hosubpix // ( 1 << 2 * ( o1 - o2) ))
                    p  = int(base * ( 1 << ( 2 * o2 ) ) + losubpix)

                    fpix.append([p])

        else:
            ct = ['halocatalog']

            pmetric = PixMetric(self.ministry, self.groupnside, catalog_type=ct)
            mg = self.ministry.genMetricGroups([pmetric])
            ms = mg[0][1]
            fm = mg[0][0]

            for mappable in self.ministry.genMappable(fm):
                mapunit = self.ministry.readMappable(mappable, fm)
                mapunit = self.ministry.treeToDict(mapunit)
                mapunit = self.convert(mapunit, ms)
                fpix.append(pmetric(mapunit))

        return fpix


    def unitConversion(self, mapunit):

        midx = mapunit['halomass']!=0.0

        for mapkey in mapunit.keys():
            mapunit[mapkey] = mapunit[mapkey][midx]
            if mapkey=='halomass':
                mapunit[mapkey] = np.log10(mapunit[mapkey][midx])

        return mapunit

    def readMappable(self, mappable, fieldmap):
        """
        Takes a mappable object and a fieldmap as inputs
        and returns a mapunit containing the data required
        by the fieldmap.
        """
        if self.reader=='fits':
            mapunit = self.readFITSMappable(mappable, fieldmap)
        elif self.reader=='rockstar':
            mapunit =  self.readRockstarMappable(mappable, fieldmap)

        return self.maskMappable(mapunit, mappable)


    def readRockstarMappable(self, mappable, fieldmap):
        """
        Takes in a mappable object, and a
        """

        #Fill in reader code here

	mapunit = {}
	ft      = mappable.dtype
	fname   = mappable.name

	for f in fieldmap.keys():
	    fields = []
	    for val in fieldmap[ft].values():
	        if hasattr(val, '__iter__'):
	            fields.extend(val)
	        else:
	            fields.extend([val])

	data = SimulationAnalysis.readHlist(fname, fields)

	for mapkey in fieldmap[ft].keys():
            mapunit[mapkey] = data[fieldmap[ft][mapkey]]
            if hasattr(fieldmap[ft][mapkey], '__iter__'):
                dt = mapunit[mapkey].dtype[0]
                ne = len(mapunit[mapkey])
                nf = len(fieldmap[ft][mapkey])
                mapunit[mapkey] = mapunit[mapkey].view(dt).reshape((ne,nf))

	return mapunit

class BCCHaloCatalog(HaloCatalog):
    """
    Class to handle BCC Halo catalogs
    """

    def __init__(self, ministry, filestruct, **kwargs):

<<<<<<< HEAD
        if unitmap is None:
            unitmap = {'halomass':'msunh'}
=======
        HaloCatalog.__init__(self, ministry, filestruct, **kwargs)
>>>>>>> fa67b2a0

        if self.unitmap is None:
            self.unitmap = {'halomass':'msunh'}

        self.metrics = [MassFunction(self.ministry, zbins=self.zbins,
                                      lightcone=True,jtype=self.jtype),
                        OccMass(self.ministry, zbins=self.zbins,
                                      lightcone=True,jtype=self.jtype)]

<<<<<<< HEAD
        if fieldmap is None:
=======
        if self.fieldmap is None:
>>>>>>> fa67b2a0
            self.fieldmap = {'halomass':OrderedDict([('MVIR',['htruth'])]),
                             'occ':OrderedDict([('N19', ['htruth'])]),
                             'redshift':OrderedDict([('Z',['htruth'])])}
            self.hasz = True
        else:
            if 'redshift' in self.fieldmap.keys():
                self.sortbyz = True
            else:
                self.sortbyz = False

<<<<<<< HEAD
        self.unitmap = {'halomass':'msunh'}
=======

>>>>>>> fa67b2a0

    def parseFileStruct(self, filestruct):
        """
        Given a filestruct object, namely a list of truth
        and/or obs files, map fields in these files
        to generalized observables which our map functions
        know how to deal with
        """
        self.filestruct = filestruct
        filetypes = self.filestruct.keys()
        self.filetypes = filetypes

        if len(filestruct.keys())>1:
            opix =  np.array([int(t.split('/')[-1].split('.')[-2]) for t
                              in self.filestruct[filetypes[0]]])
            oidx = opix.argsort()

            for ft in filetypes:
                assert(len(filestruct[ft])==len(filestruct[filetypes[0]]))
                pix = np.array([int(t.split('/')[-1].split('.')[-2]) for t
                    in self.filestruct[ft]])
                idx = pix.argsort()
                assert(pix[idx]==opix[oidx])

                if len(idx)==1:
                    self.filestruct[ft] = [self.filestruct[ft][idx]]
                else:
                    self.filestruct[ft] = self.filestruct[ft][idx]

    def pixelVal(self,mappable):
        """
        Get the healpix cell value of this mappble using the fact
        that BCC files contain their healpix values
        """
        fts = mappable.keys()
        f1 = fts[0]
        pix = int(f1.split('.')[-2])

        return pix

    def map(self, mappable):
        """
        Do some operations on a mappable unit of the catalog
        """

        mapunit = self.readFITSMappable(mappable, sortbyz=self.sortbyz)
        mapunit = self.unitConversion(mapunit)

        for m in self.metrics:
            m.map(mapunit)<|MERGE_RESOLUTION|>--- conflicted
+++ resolved
@@ -172,26 +172,16 @@
 
     def __init__(self, ministry, filestruct, **kwargs):
 
-<<<<<<< HEAD
         if unitmap is None:
             unitmap = {'halomass':'msunh'}
-=======
+
         HaloCatalog.__init__(self, ministry, filestruct, **kwargs)
->>>>>>> fa67b2a0
-
-        if self.unitmap is None:
-            self.unitmap = {'halomass':'msunh'}
 
         self.metrics = [MassFunction(self.ministry, zbins=self.zbins,
                                       lightcone=True,jtype=self.jtype),
                         OccMass(self.ministry, zbins=self.zbins,
                                       lightcone=True,jtype=self.jtype)]
-
-<<<<<<< HEAD
         if fieldmap is None:
-=======
-        if self.fieldmap is None:
->>>>>>> fa67b2a0
             self.fieldmap = {'halomass':OrderedDict([('MVIR',['htruth'])]),
                              'occ':OrderedDict([('N19', ['htruth'])]),
                              'redshift':OrderedDict([('Z',['htruth'])])}
@@ -202,12 +192,6 @@
             else:
                 self.sortbyz = False
 
-<<<<<<< HEAD
-        self.unitmap = {'halomass':'msunh'}
-=======
-
->>>>>>> fa67b2a0
-
     def parseFileStruct(self, filestruct):
         """
         Given a filestruct object, namely a list of truth
