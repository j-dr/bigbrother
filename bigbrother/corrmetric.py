--- conflicted
+++ resolved
@@ -400,16 +400,10 @@
 
             for li, j in enumerate(self.minds):
                 print('Finding luminosity indices')
-<<<<<<< HEAD
                 print('self.mbins: {0}'.format(self.mbins))
                 print('j: {0}'.format(j))
-                if self.centrals_only:
-                    lidx = (self.mbins[j] <= mapunit[self.mkey][zlidx:zhidx,self.mcutind]) & (mapunit[self.mkey][zlidx:zhidx,self.mcutind] < self.mbins[j+1]) & (mapunit['central'][zlidx:zhidx]==1)
-                else:
-=======
 
                 if self.mcutind is not None:
->>>>>>> bf03ea1d
                     lidx = (self.mbins[j] <= mapunit[self.mkey][zlidx:zhidx,self.mcutind]) & (mapunit[self.mkey][zlidx:zhidx,self.mcutind] < self.mbins[j+1])
                 else:
                     lidx = (self.mbins[j] <= mapunit[self.mkey][zlidx:zhidx]) & (mapunit[self.mkey][zlidx:zhidx] < self.mbins[j+1])
