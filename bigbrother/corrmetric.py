--- conflicted
+++ resolved
@@ -268,13 +268,7 @@
             gr['redshift'] = rr
 
         return gr
-<<<<<<< HEAD
-
-    def getCartesianRandoms(self, x, y, z, rand_fact=10, sample=0):
-=======
-            
     def getCartesianRandoms(self, x, y, z, sample=0):
->>>>>>> 8806599a
 
         if self.randname is None:
             gr = self.generateCartesianRandoms(x,y,z,rand_fact=self.rand_factor)
@@ -333,13 +327,8 @@
         if weight_field:
             rands['weight'] = gr[weight_field]
 
-<<<<<<< HEAD
-        rands = rands[np.random.choice(np.arange(len(rands)), size=len(x)*rand_fact)]
-
-=======
         rands = rands[np.random.choice(np.arange(len(rands)), size=len(x)*self.rand_factor)]
-            
->>>>>>> 8806599a
+
         return rands
 
 
