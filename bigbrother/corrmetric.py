--- conflicted
+++ resolved
@@ -1665,11 +1665,6 @@
                   mcutind=None, same_rand=False, inv_m=True,
                   rsd=False, upper_limit=False, splitcolor=None,
                   cinds=None, cbins=None, **kwargs):
-<<<<<<< HEAD
-
-
-=======
->>>>>>> 81181bd0
         """
         Angular correlation function, w(theta), for use with non-periodic
         data. All angles should be specified in degrees.
