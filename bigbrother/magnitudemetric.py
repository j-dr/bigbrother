from __future__ import print_function, division
from .metric import Metric, GMetric, jackknifeMap
import matplotlib as mpl
mpl.use('TkAgg')
import matplotlib.pylab as plt
import numpy as np


class MagnitudeMetric(GMetric):
    """
    Restrict GMetric to magnitudes
    """

    def __init__(self, ministry, zbins=None, magbins=None,
                 catalog_type=None, tag=None, **kwargs):
        """
        Initialize a MagnitudeMetric object. Note, all metrics should define
        an attribute called mapkeys which specifies the types of data that they
        expect.

        Arguments
        ---------
        ministry : Ministry
            The ministry object that this metric is associated with.
        zbins : array-like
            An 1-d array containing the edges of the redshift bins to
            measure the LF in.
        xbins : array-like
            A 1-d array containing the edges of the magnitude bins to
            measure the metric in.
        """

        if magbins is None:
            magbins = np.linspace(-25,-15, 40)

        self.magbins = magbins
        self.aschema = 'galaxyonly'
        self.unitmap = {'appmag':'mag', 'luminosity':'mag'}

        GMetric.__init__(self, ministry, zbins=zbins, xbins=magbins,
                         catalog_type=catalog_type, tag=tag, **kwargs)


class LuminosityFunction(MagnitudeMetric):
    """
    A generic luminosity function class. More specific types of luminosity
    functions inherit this class.
    """

    def __init__(self, ministry, central_only=False, zbins=None, magbins=None,
                 catalog_type=['galaxycatalog'], tag=None, **kwargs):

        """
        Initialize a LuminosityFunction object. Note, all metrics should define
        an attribute called mapkeys which specifies the types of data that they
        expect.

        Arguments
        ---------
        ministry : Ministry
            The ministry object that this metric is associated with.
        central_only : bool, optional
            Whether the LF should be measured for only central galaxies.
            Defaults to false
        zbins : array-like
            An 1-d array containing the edges of the redshift bins to
            measure the LF in.
        magbins : array-like
            A 1-d array containing the edges of the luminosity bins to
            measure the LF in.
        """

        if zbins is None:
            zbins = np.linspace(ministry.minz, ministry.maxz, 5)

        if magbins is None:
            magbins = np.linspace(-25, -11, 30)

        MagnitudeMetric.__init__(self, ministry, zbins=zbins, magbins=magbins,
                                 catalog_type=catalog_type, tag=tag, **kwargs)

        self.central_only = central_only
        if central_only:
            self.mapkeys = ['luminosity', 'redshift', 'central']
        else:
            self.mapkeys = ['luminosity', 'redshift']

        self.aschema = 'galaxyonly'

        self.lumcounts = None

    @jackknifeMap
    def map(self, mapunit):
        """
        A simple example of what a map function should look like.
        Map functions always take mapunits as input.
        """

        #The number of bands to measure the LF for
        if len(mapunit['luminosity'].shape)>1:
            self.nbands = mapunit['luminosity'].shape[1]
        else:
            mapunit['luminosity'] = np.atleast_2d(mapunit['luminosity']).T
            self.nbands = 1

        #If only measuring for centrals, get the appropriate
        #rows of the mapunit

        mu = {}
        if self.central_only:
            for k in mapunit.keys():
                mu[k] = mapunit[k][mapunit['central']==1]
        else:
            mu = mapunit

        #Want to count galaxies in bins of luminosity for
        #self.nbands different bands in self.nzbins
        #redshift bins
        if self.lumcounts is None:
            self.lumcounts = np.zeros((self.njack, len(self.magbins)-1,
                                        self.nbands, self.nzbins))

        #Assume redshifts are provided, and that the
        #mapunit is sorted in terms of them
        for i, z in enumerate(self.zbins[:-1]):
            zlidx = mu['redshift'].searchsorted(self.zbins[i])
            zhidx = mu['redshift'].searchsorted(self.zbins[i+1])

            #Count galaxies in bins of luminosity
            for j in range(self.nbands):
                c, e = np.histogram(mu['luminosity'][zlidx:zhidx,j],
                                    bins=self.magbins)
                self.lumcounts[self.jcount,:,j,i] += c


    def reduce(self, rank=None, comm=None):
        """
        Given counts in luminosity bins, generate a luminosity function.
        This will be called after all the mapunits are mapped by the map
        method. This turns total counts of galaxies into densities as appropriate
        for a luminosity function. The LF is then saved as an attribute of the
        LuminosityFunction object.
        """

        if rank is not None:
            gdata = comm.gather(self.lumcounts, root=0)


            if rank==0:
                gshape = [self.lumcounts.shape[i] for i in range(len(self.lumcounts.shape))]
                gshape[0] = self.njacktot

                self.lumcounts = np.zeros(gshape)
                jc = 0
                #iterate over gathered arrays, filling in arrays of rank==0
                #process
                for g in gdata:
                    if g is None: continue
                    nj = g.shape[0]
                    self.lumcounts[jc:jc+nj,:,:,:] = g

                    jc += nj

                area = self.ministry.galaxycatalog.getArea(jackknife=True)
                vol = np.zeros((self.njacktot, self.nzbins))
                for i in range(self.nzbins):
                    vol[:,i] = self.ministry.calculate_volume(area, self.zbins[i], self.zbins[i+1])

                self.jlumcounts  = self.jackknife(self.lumcounts, reduce_jk=False)
                self.jluminosity_function = self.jlumcounts / vol.reshape(self.njacktot, 1, 1, -1)

                self.luminosity_function = np.sum(self.jluminosity_function, axis=0) / self.njacktot
                self.varluminosity_function = np.sum((self.jluminosity_function - self.luminosity_function) ** 2, axis=0) * (self.njacktot - 1) / self.njacktot
                self.y = self.luminosity_function
                self.ye = np.sqrt(self.varluminosity_function)
        else:
            area = self.ministry.galaxycatalog.getArea(jackknife=True)
            vol = np.zeros((self.njacktot, self.nzbins))
            for i in range(self.nzbins):
                vol[:,i] = self.ministry.calculate_volume(area, self.zbins[i], self.zbins[i+1])

            self.jlumcounts  = self.jackknife(self.lumcounts, reduce_jk=False)
            self.jluminosity_function = self.jlumcounts / vol.reshape(self.njacktot, 1, 1, -1)

            self.luminosity_function = np.sum(self.jluminosity_function, axis=0) / self.njacktot
            self.varluminosity_function = np.sum((self.jluminosity_function - self.luminosity_function) ** 2, axis=0) * (self.njacktot - 1) / self.njacktot
            self.y = self.luminosity_function
            self.ye = np.sqrt(self.varluminosity_function)

    def integrate(self, lmin, lmax, z, band=1):
        """
        Integrate the luminosity function between
        lmin and lmax at a particular redshift.
        """

        if not hasattr(self, 'lummean'):
            self.magmean = np.array([(self.magbins[i]+self.magbins[i+1])/2
                                     for i in range(len(self.magbins)-1)])
        if not hasattr(self, 'zmean'):
            self.zmean = np.array([(self.zbins[i]+self.zbins[i+1])/2
                                   for i in range(len(self.zbins)-1)])

        if not hasattr(self, 'integ_spline'):
            self.mv_spline = RectBivariateSpline(self.magmean, self.zmean,
                                                    self.luminosity_function[:,band,:])

        uvspl = lambda l : self.mv_spline(l, z)

        n = quad(uvspl, lmin, lmax)

        return n[0]

    def visualize(self, plotname=None, usecols=None, usez=None,fracdev=False,
                  ref_y=None, ref_x=[None], xlim=None, ylim=None, fylim=None,
                  f=None, ax=None, xlabel=None,ylabel=None,compare=False,**kwargs):

        if xlabel is None:
            xlabel = "Mag"

        if ylabel is None:
            ylabel = r'$\phi \, [Mpc^{-3}\, h^{3}]$'

        return MagnitudeMetric.visualize(self, plotname=plotname, usecols=usecols, usez=usez,
                                         fracdev=fracdev, ref_y=ref_y, ref_x=ref_x, xlim=xlim,
                                         ylim=ylim, fylim=fylim, f=f, ax=ax, xlabel=xlabel,
                                         ylabel=ylabel, compare=compare, **kwargs)

class MagCounts(MagnitudeMetric):
    """
    Galaxy counts per magnitude.
    """

    def __init__(self, ministry, zbins=[0.0, 0.2],  magbins=None,
                 catalog_type=['galaxycatalog'], tag=None, cumulative=False, **kwargs):

        if magbins is None:
            magbins = np.linspace(10, 30, 60)

        MagnitudeMetric.__init__(self,ministry, zbins=zbins, magbins=magbins,
                                 catalog_type=catalog_type, tag=tag, **kwargs)

        if (zbins is not None):
            self.mapkeys = ['appmag', 'redshift']
        else:
            self.mapkeys = ['appmag']

        self.cumulative = cumulative

        self.aschema = 'galaxyonly'
        self.mc = None

    @jackknifeMap
    def map(self, mapunit):
        self.nbands = mapunit['appmag'].shape[1]
        if self.mc is None:
            self.mc = np.zeros((self.njack,
                                  len(self.magbins)-1,
                                  self.nbands, self.nzbins))

        if self.zbins is not None:
            for i, z in enumerate(self.zbins[:-1]):
                zlidx = mapunit['redshift'].searchsorted(self.zbins[i])
                zhidx = mapunit['redshift'].searchsorted(self.zbins[i+1])
                for j in range(self.nbands):
                    c, e = np.histogram(mapunit['appmag'][zlidx:zhidx,j],
                                        bins=self.magbins)
                    self.mc[self.jcount,:,j,i] += c
        else:
            for j in range(self.nbands):
                c, e = np.histogram(mapunit['appmag'][:,j], bins=self.magbins)
                self.mc[self.jcount,:,j,0] += c

    def reduce(self, rank=None, comm=None):

        if rank is not None:
            gdata = comm.gather(self.mc, root=0)

            if rank==0:
                gshape = [self.mc.shape[i] for i in range(len(self.mc.shape))]
                gshape[0] = self.njacktot

                self.mc = np.zeros(gshape)
                jc = 0
                for g in gdata:
                    if g is None: continue
                    nj = g.shape[0]
                    self.mc[jc:jc+nj,:,:,:] = g

                    jc += nj

                area = self.ministry.galaxycatalog.getArea(jackknife=True)

                if not self.cumulative:
                    self.mc = self.mc
                else:
                    self.mc = np.cumsum(self.mc, axis=1)

                self.jmagcounts = self.jackknife(self.mc, reduce_jk=False) / area.reshape(self.njacktot,1,1,1)

                self.magcounts = np.sum(self.jmagcounts, axis=0) / self.njacktot

                self.varmagcounts = np.sum((self.jmagcounts - self.magcounts)**2, axis=0) * (self.njacktot - 1) / self.njacktot

                self.y = self.magcounts
                self.ye = np.sqrt(np.sqrt(self.varmagcounts))
        else:
            area = self.ministry.galaxycatalog.getArea(jackknife=True)

            if not self.cumulative:
                self.mc = self.mc
            else:
                self.mc = np.cumsum(self.mc, axis=1)

            self.jmagcounts = self.jackknife(self.mc, reduce_jk=False) / area.reshape(self.njacktot,1,1,1)

            self.magcounts = np.sum(self.jmagcounts, axis=0) / self.njacktot

            self.varmagcounts = np.sum((self.jmagcounts - self.magcounts)**2, axis=0) * (self.njacktot - 1) / self.njacktot

            self.y = self.magcounts
            self.ye = np.sqrt(np.sqrt(self.varmagcounts))

    def visualize(self, plotname=None, usecols=None, usez=None,fracdev=False,
                  ref_y=None, ref_x=[None], xlim=None, ylim=None, fylim=None,
                  f=None, ax=None, xlabel=None,ylabel=None,compare=False,**kwargs):

        if xlabel is None:
            xlabel = "Mag"
        if self.cumulative:
            if ylabel is None:
                ylabel = r'$N(>m) \, [deg^{-2}]$'
        else:
            if ylabel is None:
                ylabel = r'$n \, [mag^{-1}\, deg^{-2}]$'

        return MagnitudeMetric.visualize(self, plotname=plotname, usecols=usecols, usez=usez,
                                         fracdev=fracdev, ref_y=ref_y, ref_x=ref_x, xlim=xlim,
                                         ylim=ylim, fylim=fylim, f=f, ax=ax, xlabel=xlabel,
                                         ylabel=ylabel, compare=compare, **kwargs)

class LcenMass(Metric):
    """
    Central galaxy luminosity - halo virial mass relation.
    """
    def __init__(self, ministry, zbins=None, massbins=None,
                 catalog_type=['galaxycatalog'], tag=None, lightcone=True,
                 **kwargs):
        Metric.__init__(self, ministry, catalog_type=catalog_type, tag=tag, **kwargs)

        self.lightcone = lightcone

        if self.lightcone:
            if zbins is None:
                self.zbins = [self.ministry.minz, self.ministry.maxz]
            else:
                self.zbins = zbins
                self.zbins = np.array(self.zbins)

            self.nzbins = len(self.zbins)-1

        else:
            self.zbins = None
            self.nzbins = 1

        if massbins is None:
            self.massbins = np.logspace(12, 15, 20)
        else:
            self.massbins = massbins

        self.mapkeys = ['luminosity', 'central', 'halomass']
        self.aschema = 'galaxyonly'
        self.unitmap = {'luminosity':'mag', 'halomass':'msunh'}

        if self.lightcone:
            self.mapkeys.append('redshift')
            self.unitmap['redshift'] = 'z'

        self.totlum   = None
        self.bincount = None

    @jackknifeMap
    def map(self, mapunit):

        if len(mapunit['luminosity'].shape) < 2:
            self.nbands = 1
        else:
            self.nbands = mapunit['luminosity'].shape[1]

        mu = {}
        mc = mapunit['central']==1
        mc = mc.reshape(len(mapunit['central']))

        for k in mapunit.keys():
            if (k=='luminosity') & (len(mapunit[k].shape) < 2):
                mu[k] = mapunit[k][mc].reshape(-1,1)
            else:
                mu[k] = mapunit[k][mc]

        del mc

        if self.totlum is None:
            self.totlum = np.zeros((self.njack, len(self.massbins)-1,
                                      self.nbands, self.nzbins))
            self.bincount = np.zeros((self.njack, len(self.massbins)-1,
                                        self.nbands, self.nzbins))

        if self.lightcone:
            for i, z in enumerate(self.zbins[:-1]):
                zlidx = mu['redshift'].searchsorted(self.zbins[i])
                zhidx = mu['redshift'].searchsorted(self.zbins[i+1])
                mb = np.digitize(mu['halomass'][zlidx:zhidx], bins=self.massbins)

                for j in range(len(self.massbins)-1):
                    blum = mu['luminosity'][zlidx:zhidx,:][mb==j]
                    self.bincount[self.jcount,j,:,i] += len(blum)
                    self.totlum[self.jcount,j,:,i] += np.sum(blum, axis=0)
        else:
            mb = np.digitize(mu['halomass'], bins=self.massbins)

            for j in range(len(self.massbins)-1):
                blum = mu['luminosity'][mb==j]
                self.bincount[self.jcount,j,:,0] += len(blum)
                self.totlum[self.jcount,j,:,0] += np.sum(blum, axis=0)


    def reduce(self, rank=None, comm=None):

        if rank is not None:
            gtotlum = comm.gather(self.totlum, root=0)
            gbincount = comm.gather(self.bincount, root=0)

            if rank==0:
                tshape = [self.totlum.shape[i] for i in range(len(self.totlum.shape))]
                bshape = [self.bincount.shape[i] for i in range(len(self.bincount.shape))]

                tshape[0] = self.njacktot
                bshape[0] = self.njacktot

                self.bincount = np.zeros(tshape)
                self.totlum = np.zeros(bshape)

                jc = 0
                for i, g in enumerate(gtotlum):
                    if g is None: continue
                    nj = g.shape[0]
                    self.totlum[jc:jc+nj,:,:,:] = g
                    self.bincount[jc:jc+nj,:,:,:] = gbincount[i]

                    jc += nj

                self.jtotlum   = self.jackknife(self.totlum, reduce_jk=False)
                self.jbincount = self.jackknife(self.bincount, reduce_jk=False)
                self.jlcen_mass = self.jtotlum / self.jbincount

                self.lcen_mass = (np.sum(self.jlcen_mass, axis=0) /
                                    self.njacktot)
                self.varlcen_mass = (np.sum((self.jlcen_mass - self.lcen_mass)**2,
                                            axis=0) * (self.njacktot - 1) /
                                            self.njacktot)

        else:

            self.jtotlum    = self.jackknife(self.totlum, reduce_jk=False)
            self.jbincount  = self.jackknife(self.bincount, reduce_jk=False)
            self.jlcen_mass = self.jtotlum / self.jbincount
            self.lcen_mass  = np.sum(self.jlcen_mass, axis=0) / self.njacktot
            self.varlcen_mass = (np.sum((self.jlcen_mass - self.lcen_mass)**2,
                                          axis=0) * (self.njacktot - 1) /
                                          self.njacktot)

    def visualize(self, compare=False, plotname=None, f=None, ax=None,
                  usebands=None, **kwargs):

        if hasattr(self, 'massmean'):
            mmass = self.massmean
        else:
            mmass = np.array([(self.massbins[i]+self.massbins[i+1])/2
                              for i in range(len(self.massbins)-1)])

        if usebands is None:
            usebands = range(self.nbands)

        if f is None:
            f, ax = plt.subplots(len(usebands), self.nzbins,
                                 sharex=True, sharey=True,
                                 figsize=(8,8))
            ax = np.array(ax).reshape(len(usebands), self.nzbins)
            newaxes = True
        else:
            newaxes = False
            ax = np.array(ax).reshape(len(usebands), self.nzbins)

        if newaxes:
            sax = f.add_subplot(111)
            sax.patch.set_alpha(0.0)
            sax.patch.set_facecolor('none')
            sax.spines['top'].set_color('none')
            sax.spines['bottom'].set_color('none')
            sax.spines['left'].set_color('none')
            sax.spines['right'].set_color('none')
            sax.tick_params(labelcolor='w', top='off', bottom='off', left='off', right='off')
            sax.set_xlabel(r'$M_{halo}\, [M_{sun} h^{-1}]$')
            sax.set_ylabel(r'$L_{cen}\, [mag]$')

        for i, b in enumerate(usebands):
            for j in range(self.nzbins):
                ye = np.sqrt(self.varlcen_mass[:,b,j])

                ax[i][j].plot(mmass, self.lcen_mass[:,b,j],
                                **kwargs)
                ax[i][j].fill_between(mmass, self.lcen_mass[:,b,j] - ye,
                                self.lcen_mass[:,b,j] + ye)
                ax[i][j].set_xscale('log')

        #plt.tight_layout()

        if (plotname is not None) and (not compare):
            plt.savefig(plotname)

        return f, ax


    def compare(self, othermetrics, plotname=None, usebands=None, **kwargs):
        tocompare = [self]
        tocompare.extend(othermetrics)

        if usebands is not None:
            if not hasattr(usebands[0], '__iter__'):
                usebands = [usebands]*len(tocompare)
            else:
                assert(len(usebands)==len(tocompare))
        else:
            usebands = [None]*len(tocompare)

        for i, m in enumerate(tocompare):
            if usebands[i] is not None:
                assert(len(usebands[0])==len(usebands[i]))
            if i==0:
                f, ax = m.visualize(usebands=usebands[i], compare=True,
                                    color=Metric._color_list[i],**kwargs)
            else:
                f, ax = m.visualize(usebands=usebands[i], compare=True,
                                    f=f, ax=ax, color=Metric._color_list[i],
                                    **kwargs)

        if plotname is not None:
            plt.savefig(plotname)

        return f, ax

class ColorDist(GMetric):

    def __init__(self, ministry, zbins=None, cbins=None,
                    catalog_type=['galaxycatalog'],
                    usebands=None, appmag=False, amagcut=None,
                    pdf=False, cutind=None, **kwargs):

        self.pdf = pdf

        if zbins is None:
            zbins = np.linspace(ministry.minz,
                                  ministry.maxz,
                                  10)

        if cbins is None:
            self.cbins = np.linspace(-2, 4, 101)
        else:
            self.cbins = cbins
        self.ncbins = len(self.cbins) - 1

        GMetric.__init__(self, ministry,
                            catalog_type=catalog_type,
                            xbins=self.cbins,zbins=zbins,
                            **kwargs)

        if appmag:
            self.mkey = 'appmag'
        else:
            self.mkey = 'luminosity'
            if amagcut is None:
                self.amagcut = -19
            else:
                self.amagcut = amagcut

            if cutind is None:
                self.cutind = 0
            else:
                self.cutind = cutind

        if usebands is None:
            self.usebands = [[0, 1]]
        else:
            self.usebands = usebands

        self.ncolors = len(self.usebands)
        self.nbands = self.ncolors

        self.cd = None

        self.mapkeys = [self.mkey, 'redshift']
        self.aschema = 'galaxyonly'
        self.unitmap = {self.mkey:'mag'}

    @jackknifeMap
    def map(self, mapunit):

        if self.cd is None:
            self.cd = np.zeros((self.njack, self.ncbins,
                                self.ncolors, self.nzbins))

        clr = np.zeros((len(mapunit[self.mkey]),
                        self.ncolors))
        for c in range(self.ncolors):
            clr[:,c] = mapunit[self.mkey][:,self.usebands[c][0]] - mapunit[self.mkey][:,self.usebands[c][1]]

        for i, z in enumerate(self.zbins[:-1]):
            zlidx = mapunit['redshift'].searchsorted(self.zbins[i])
            zhidx = mapunit['redshift'].searchsorted(self.zbins[i+1])
            if self.mkey == 'luminosity':
                lidx = mapunit[self.mkey][zlidx:zhidx,self.cutind] < self.amagcut
            else:
                lidx = slice(0,zhidx-zlidx)

                for ci in range(self.ncolors):
                    c, self.cbins = np.histogram(clr[zlidx:zhidx,ci][lidx], bins=self.cbins)

                    self.cd[self.jcount,:,ci,i] += c

    def reduce(self, rank=None, comm=None):

        if rank is not None:
            gcd = comm.gather(self.cd, root=0)

            if rank==0:
                gshape = [self.cd.shape[i] for i in range(len(self.cd.shape))]
                gshape[0] = self.njacktot

                self.cd = np.zeros(gshape)
                jc = 0
                for i, g in enumerate(gcd):
                    if g is None: continue
                    nj = g.shape[0]
                    self.cd[jc:jc+nj,:,:,:] = g

                    jc += nj
                if self.pdf:
                    self.tc = np.sum(self.cd, axis=1).reshape(self.njacktot, 1, self.ncolors, self.nzbins)
                    self.jcd = self.jackknife(self.cd, reduce_jk=False)
                    self.jtc = self.jackknife(self.tc, reduce_jk=False)
                    dc = self.cbins[1:] - self.cbins[:-1]
                    self.jcolor_dist = self.jcd / self.jtc / dc.reshape(1,self.ncbins,1,1)
                else:
                    area = self.ministry.galaxycatalog.getArea(jackknife=True)
                    self.jcd = self.jackknife(self.cd, reduce_jk=False)
                    self.jcolor_dist = self.jcd / area.reshape(self.njacktot, 1, 1, 1)

                self.color_dist = np.sum(self.jcolor_dist, axis=0) / self.njacktot
                self.varcolor_dist = np.sum((self.jcolor_dist - self.color_dist) ** 2, axis=0) * (self.njacktot - 1) / self.njacktot

                self.y = self.color_dist
                self.ye = np.sqrt(self.varcolor_dist)
        else:
            if self.pdf:
                self.tc = np.sum(self.cd, axis=1).reshape(self.njacktot, 1, self.ncolors, self.nzbins)
                self.jcd = self.jackknife(self.cd, reduce_jk=False)
                self.jtc = self.jackknife(self.tc, reduce_jk=False)
                dc = self.cbins[1:] - self.cbins[:-1]
                self.jcolor_dist = self.jcd / self.jtc / dc.reshape(1, self.ncbins, 1, 1)

            else:
                area = self.ministry.galaxycatalog.getArea(jackknife=True)
                self.jcd = self.jackknife(self.cd, reduce_jk=False)
                self.jcolor_dist = self.jcd / area.reshape(self.njacktot, 1, 1, 1)

            self.color_dist = np.sum(self.jcolor_dist, axis=0) / self.njacktot
            self.varcolor_dist = np.sum((self.jcolor_dist - self.color_dist) ** 2, axis=0) * (self.njacktot - 1) / self.njacktot

            self.y = self.color_dist
            self.ye = np.sqrt(self.varcolor_dist)


class ColorColor(Metric):
    """
    Color-color diagram.
    """
    def __init__(self, ministry, zbins=[0.0, 0.2], cbins=None,
                 catalog_type=['galaxycatalog'],
                 usebands=None, amagcut=None,
                 tag=None, appmag=False,
                 pdf=False, **kwargs):

        Metric.__init__(self, ministry, catalog_type=catalog_type, tag=tag, **kwargs)

        self.zbins = zbins
        if zbins is None:
            self.nzbins = 1
        else:
            self.nzbins = len(zbins)-1
            self.zbins = np.array(self.zbins)

        if cbins is None:
            self.cbins = np.linspace(-1, 2, 30)
        else:
            self.cbins = cbins

        if appmag:
            self.mkey = 'appmag'
        else:
            self.mkey = 'luminosity'

        if (zbins is not None):
            self.mapkeys = [self.mkey, 'redshift']
        else:
            self.mapkeys = [self.mkey]

        self.pdf = pdf
        self.amagcut = amagcut
        self.usebands = usebands
        self.aschema = 'galaxyonly'
        if (self.amagcut is not None) & (self.mkey != 'luminosity'):
            self.unitmap = {self.mkey:'mag','luminosity':'mag'}
            self.mapkeys.append('luminosity')
        else:
            self.unitmap = {self.mkey:'mag'}

        self.cc = None

    @jackknifeMap
    def map(self, mapunit):

        if self.usebands is None:
            self.nbands = mapunit[self.mkey].shape[1]
            self.usebands = range(self.nbands)
        else:
            self.nbands = len(self.usebands)

        self.nclr = self.nbands-1

        clr = np.zeros((len(mapunit[self.mkey]),self.nbands-1))
        for i, b in enumerate(self.usebands[:-1]):
            clr[:,i] = mapunit[self.mkey][:,self.usebands[i]] - mapunit[self.mkey][:,self.usebands[i+1]]

        if self.cc is None:
            self.cc = np.zeros((self.njack,len(self.cbins)-1, len(self.cbins)-1,
                                self.nbands-2, self.nzbins))

        if self.zbins is not None:
            for i, z in enumerate(self.zbins[:-1]):
                zlidx = mapunit['redshift'].searchsorted(self.zbins[i])
                zhidx = mapunit['redshift'].searchsorted(self.zbins[i+1])

                if (self.amagcut is not None):
                    for e, j in enumerate(self.usebands):
                        if e==0:
                            lidx = mapunit[self.mkey][zlidx:zhidx,j]<self.amagcut
                        else:
                            lix = mapunit[self.mkey][zlidx:zhidx,j]<self.amagcut
                            lidx = lidx & lix
                else:
                    lidx = slice(0,zhidx-zlidx)

                for j in range(self.nclr-1):
                    c, e0, e1 = np.histogram2d(clr[zlidx:zhidx,j+1][lidx],
                                               clr[zlidx:zhidx,j][lidx],
                                               bins=self.cbins)
                    self.cc[self.jcount,:,:,j,i] += c
        else:
            for i in range(self.nclr-1):
                c, e0, e1 = np.histogram2d(clr[:,i],
                                           clr[:,i+1],
                                           bins=self.cbins)
                self.cc[self.jcount,:,:,i,0] += c


    def reduce(self, rank=None, comm=None):
        if rank is not None:
            gcc = comm.gather(self.cc, root=0)


            if rank==0:
                gshape = [self.cc.shape[i] for i in range(len(self.cc.shape))]
                gshape[0] = self.njacktot

                self.cc = np.zeros(gshape)
                jc = 0
                for i, g in enumerate(gcc):
                    if g is None: continue
                    nj = g.shape[0]
                    self.cc[jc:jc+nj,:,:,:] = g

                    jc += nj

                if self.pdf:
                    self.tc = np.sum(np.sum(self.cc, axis=1), axis=1).reshape(-1,1,1,self.nbands-2,self.nzbins)
                    self.jcc = self.jackknife(self.cc, reduce_jk=False)
                    self.jtc = self.jackknife(self.tc, reduce_jk=False)
                    dc = self.cbins[1:] - self.cbins[:-1]
                    dc = np.outer(dc, dc)
                    self.jcolor_color = self.jcc / self.jtc / dc.reshape(-1,self.ncbins,self.ncbins, 1, 1)
                else:
                    area = self.ministry.galaxycatalog.getArea(jackknife=True)
                    self.jcc = self.jackknife(self.cc, reduce_jk=False)
                    self.jcolor_color = self.jcc / area.reshape(self.njacktot,1,1,1,1)

                self.color_color = np.sum(self.jcolor_color, axis=0) / self.njacktot
                self.varcolor_color = np.sum((self.jcolor_color - self.color_color) ** 2, axis=0) * (self.njacktot - 1) / self.njacktot
        else:
            if self.pdf:
                self.tc = np.sum(np.sum(self.cc, axis=1), axis=1).reshape(-1,1,1,self.nbands-2,self.nzbins)
                self.jcc = self.jackknife(self.cc, reduce_jk=False)
                self.jtc = self.jackknife(self.tc, reduce_jk=False)
                dc = self.cbins[1:] - self.cbins[:-1]
                dc = np.outer(dc, dc)
                self.jcolor_color = self.jcc / self.jtc / dc.reshape(1,self.ncbins,self.ncbins,1,1)
            else:
                area = self.ministry.galaxycatalog.getArea(jackknife=True)
                self.jcc = self.jackknife(self.cc, reduce_jk=False)
                self.jcolor_color = self.jcc / area.reshape(self.njacktot,1,1,1,1)

            self.color_color = np.sum(self.jcolor_color, axis=0) / self.njacktot
            self.varcolor_color = np.sum((self.jcolor_color - self.color_color) ** 2, axis=0) * (self.njacktot - 1) / self.njacktot


    def visualize(self, compare=False, plotname=None, f=None, ax=None,
                  usecolors=None, colors=None, xlabel=None,
                  ylabel=None, nc=5, **kwargs):

        if hasattr(self, 'magmean'):
            mclr = self.mclr
        else:
            mclr = np.array([(self.cbins[i]+self.cbins[i+1])/2
                              for i in range(len(self.cbins)-1)])

        if usecolors is None:
            usecolors = range(self.color_color.shape[2])

        if f is None:
            f, ax = plt.subplots(self.nzbins, len(usecolors),
                                 sharex=True, sharey=True, figsize=(8,8))
            ax = np.array(ax)
            ax = ax.reshape(self.nzbins, len(usecolors))
            newaxes = True
        else:
            newaxes = False

        X, Y = np.meshgrid(mclr, mclr)

        for i in usecolors:
            for j in range(self.nzbins):
                l1 = ax[j][i].contour(X, Y, self.color_color[:,:,i,j].T, nc,
                                        colors=colors, **kwargs)
                l1 = plt.Rectangle((0,0),1,1,fc = l1.collections[0].get_color()[0])


        if newaxes:
            sax = f.add_subplot(111)
            plt.setp(sax.get_xticklines(), visible=False)
            plt.setp(sax.get_yticklines(), visible=False)
            plt.setp(sax.get_xticklabels(), visible=False)
            plt.setp(sax.get_yticklabels(), visible=False)
            sax.patch.set_alpha(0.0)
            sax.patch.set_facecolor('none')
            sax.spines['top'].set_color('none')
            sax.spines['bottom'].set_color('none')
            sax.spines['left'].set_color('none')
            sax.spines['right'].set_color('none')
            sax.tick_params(labelcolor='w', top='off', bottom='off', left='off', right='off')
            if xlabel is None:
                sax.set_xlabel(r'$Color$', labelpad=40)
            else:
                sax.set_xlabel(xlabel, labelpad=40)
            if ylabel is None:
                sax.set_ylabel(r'$Color$', labelpad=40)
            else:
                sax.set_ylabel(ylabel, labelpad=40)

        #plt.tight_layout()

        if (plotname is not None) & (not compare):
            plt.savefig(plotname)


        return f, ax, l1

    def compare(self, othermetrics, plotname=None, usecolors=None,
                  labels=None, colors=None, **kwargs):

        tocompare = [self]
        tocompare.extend(othermetrics)

        if usecolors!=None:
            if not hasattr(usecolors[0], '__iter__'):
                usecolors = [usecolors]*len(tocompare)
            else:
                assert(len(usecolors)==len(tocompare))
        else:
            usecolors = [None]*len(tocompare)

        if colors is None:
            colors = [None]*len(tocompare)
        else:
            assert(len(colors)==len(tocompare))

        if labels is None:
            labels = [None] * len(tocompare)



        lines = []

        for i, m in enumerate(tocompare):
            if i==0:
                f, ax, l = m.visualize(usecolors=usecolors[i], compare=True,
                                    colors=colors[i], **kwargs)
            else:
                f, ax, l = m.visualize(usecolors=usecolors[i], compare=True,
                                        ax=ax, f=f, colors=colors[i],**kwargs)

            lines.append(l)


        if labels[0]!=None:
            f.legend(lines, labels, 'best')

        if plotname is not None:
            plt.savefig(plotname)

        return f, ax

class ColorMagnitude(Metric):
    """
    Color-magnitude diagram.
    """
    def __init__(self, ministry, zbins=[0.0, 0.2],
                  magbins=None, cbins=None,
                  central_only=False, logscale=False,
                  catalog_type=['galaxycatalog'],
                  usebands=None, tag=None, appmag=False,
                  pdf=False, **kwargs):

        Metric.__init__(self, ministry, catalog_type=catalog_type, tag=tag, **kwargs)

        self.zbins = zbins
        if zbins is None:
            self.nzbins = 1
        else:
            self.nzbins = len(zbins)-1
            self.zbins = np.array(self.zbins)

        if appmag:
            self.mkey = 'appmag'
            defmbins = np.linspace(15,28,60)
        else:
            self.mkey = 'luminosity'
            defmbins = np.linspace(-25,-19,60)


        if (magbins is None) & (cbins is None):
            self.magbins = defmbins
            self.cbins = np.linspace(-1,2,60)
        elif magbins is None:
            self.magbins = defmbins
            self.cbins = cbins
        elif cbins is None:
            self.magbins = magbins
            self.cbins = np.linspace(-1,2,60)
        else:
            self.magbins = magbins
            self.cbins = cbins

        self.usebands = usebands
        if self.usebands is not None:
            self.nbands = len(self.usebands)

        self.pdf = pdf

        self.central_only = central_only
        self.logscale = logscale


        if central_only & (zbins is not None):
            self.mapkeys = [self.mkey, 'redshift', 'central']
        elif (zbins is not None):
            self.mapkeys = [self.mkey, 'redshift']
        else:
            self.mapkeys = [self.mkey]


        self.aschema = 'galaxyonly'
        self.unitmap = {self.mkey:'mag'}

        self.cc = None

    @jackknifeMap
    def map(self, mapunit):

        if self.usebands is None:
            self.nbands = mapunit[self.mkey].shape[1]
            self.usebands = range(self.nbands)

        mu = {}
        if self.central_only:
            for k in mapunit.keys():
                mu[k] = mapunit[k][mapunit['central']==1]
        else:
            mu = mapunit


        if self.cc is None:
            self.cc = np.zeros((self.njack, len(self.magbins)-1,
                                len(self.cbins)-1,
                                int(self.nbands*(self.nbands-1)/2),
                                self.nzbins))

        if self.zbins is not None:
            for i, z in enumerate(self.zbins[:-1]):
                zlidx = mu['redshift'].searchsorted(self.zbins[i])
                zhidx = mu['redshift'].searchsorted(self.zbins[i+1])
                for j, b1 in enumerate(self.usebands):
                    for k, b2 in enumerate(self.usebands):
                        if k<=j: continue
                        ind = int(k*(k-1)//2+j-1)
                        c, e0, e1 = np.histogram2d(mu[self.mkey][zlidx:zhidx,b1],
                                                   mu[self.mkey][zlidx:zhidx,b1] -
                                                   mu[self.mkey][zlidx:zhidx,b2],
                                                   bins=[self.magbins,self.cbins])
                        self.cc[self.jcount,:,:,ind,i] += c
        else:
            for j, b1 in enumerate(self.usebands):
                for k, b2 in enumerate(self.usebands):
                    if k<=j: continue
                    ind = int(k*(k-1)//2+j-1)
                    c, e0, e1 = np.histogram2d(mu[self.mkey][:,b1],
                                               mu[self.mkey][:,b1] -
                                               mu[self.mkey][:,b2],
                                               bins=[self.magbins,self.cbins])
                    self.cc[self.jcount,:,:,ind,0] += c

    def reduce(self, rank=None, comm=None):
        if rank is not None:
            gcc = comm.gather(self.cc, root=0)

            if rank==0:
                jc = 0
                dshape = self.cc.shape
                dshape = [dshape[i] for i in range(len(dshape))]
                dshape[0] = self.njacktot

                for i, g in enumerate(gcc):
                    if g is None: continue
                    self.cc = np.zeros(dshape)
                    nj = g.shape[0]
                    self.cc[jc:jc+nj,:,:,:,:] = g

                    jc += nj

                if self.pdf:
                    self.tc = np.sum(np.sum(self.cc, axis=1), axis=1).reshape(-1,1,1,int(self.nbands*(self.nbands-1)/2),self.nzbins)
                    self.jcc = self.jackknife(self.cc, reduce_jk=False)
                    self.jtc = self.jackknife(self.tc, reduce_jk=False)
                    dc = self.cbins[1:] - self.cbins[:-1]
                    dm = self.magbins[1:] - self.magbins[:-1]
                    dcdm = np.outer(dc,dm).reshape(-1,self.ncbins, self.nmagbins,1,1)
                    self.jcolor_mag = self.jcc / self.tc / dcdm
                else:
                    area = self.ministry.galaxycatalog.getArea(jackknife=True)
                    self.jcc = self.jackknife(self.cc, reduce_jk=False)
                    self.jcolor_mag = self.jcc / area.reshape(self.njacktot,1,1,1,1)

                self.color_mag = np.sum(self.jcolor_mag, axis=0) / self.njacktot
                self.varcolor_mag = np.sum((self.jcolor_mag - self.color_mag) ** 2, axis=0) * (self.njacktot - 1) / self.njacktot

        else:
            if self.pdf:
                self.tc = np.sum(np.sum(self.cc, axis=1), axis=1).reshape(-1,1,1,int(self.nbands*(self.nbands-1)/2),self.nzbins)
                self.jcc = self.jackknife(self.cc, reduce_jk=False)
                self.jtc = self.jackknife(self.tc, reduce_jk=False)
                dc = self.cbins[1:] - self.cbins[:-1]
                dm = self.magbins[1:] - self.magbins[:-1]
                dcdm = np.outer(dc,dm).reshape(-1,self.ncbins, self.nmagbins,1,1)
                self.jcolor_mag = self.jcc / self.tc / dcdm
            else:
                area = self.ministry.galaxycatalog.getArea(jackknife=True)
                self.jcc = self.jackknife(self.cc, reduce_jk=False)
                self.jcolor_mag = self.jcc / area.reshape(self.njacktot,1,1,1,1)

            self.color_mag = np.sum(self.jcolor_mag, axis=0) / self.njacktot
            self.varcolor_mag = np.sum((self.jcolor_mag - self.color_mag) ** 2, axis=0) * (self.njacktot - 1) / self.njacktot


    def visualize(self, plotname=None, f=None, ax=None, usecolors=None,
                  compare=False, **kwargs):

        x = (self.magbins[:-1]+self.magbins[1:])/2
        y = (self.cbins[:-1]+self.cbins[1:])/2
        X, Y = np.meshgrid(x, y)

        if self.logscale:
            cc = np.log10(self.color_mag)
            cc[cc==(-np.inf)] = 0.0
        else:
            cc = self.color_mag

        if usecolors is None:
            usecolors = range(self.color_mag.shape[2])

        if f is None:
            f, ax = plt.subplots(self.nzbins, len(usecolors),
                                 sharex=True, sharey=True, figsize=(8,8))
            ax = np.array(ax)
            ax = ax.reshape(self.nzbins, len(usecolors))
            newaxes = True
        else:
            newaxes = False

        for i, c in enumerate(usecolors):
            for j in range(self.nzbins):
                l1 = ax[j][i].contour(X, Y, cc[:,:,c,j].T,10,
                                    **kwargs)

        if newaxes:
            sax = f.add_subplot(111)
            sax.patch.set_alpha(0.0)
            sax.patch.set_facecolor('none')
            sax.spines['top'].set_color('none')
            sax.spines['bottom'].set_color('none')
            sax.spines['left'].set_color('none')
            sax.spines['right'].set_color('none')
            sax.tick_params(labelcolor='w', top='off', bottom='off', left='off', right='off')
            sax.set_xlabel(r'$Color$')
            sax.set_ylabel(r'$Mag$')

        #plt.tight_layout()

        if (plotname is not None) & (not compare):
            plt.savefig(plotname)

        return f, ax, l1

    def compare(self, othermetrics, plotname=None, usecolors=None,
                 labels=None, **kwargs):
        tocompare = [self]
        tocompare.extend(othermetrics)

        if usecolors is not None:
            if not hasattr(usecolors[0], '__iter__'):
                usecolors = [usecolors]*len(tocompare)
            else:
                assert(len(usecolors)==len(tocompare))
        else:
            usecolors = [None]*len(tocompare)

        if labels is None:
            labels = [None]*len(tocompare)

        lines = []

        for i, m in enumerate(tocompare):
            if usecolors[i] is not None:
                assert(len(usecolors[0])==len(usecolors[i]))
            if i==0:
                f, ax, l1 = m.visualize(usecolors=usecolors[i], compare=True,
                                    **kwargs)
            else:
                f, ax, l1 = m.visualize(usecolors=usecolors[i], compare=True,
                                    f=f, ax=ax, **kwargs)
            lines.append(l1)

        if labels[0]!=None:
            f.legend(lines, labels)

        if plotname is not None:
            plt.savefig(plotname)

        return f, ax

class FQuenched(Metric):

    def __init__(self, ministry, zbins=None,
                  onezbin=False,
                  catalog_type=['galaxycatalog'],
                  tag=None, appmag=True, magind=None,
                  hcbins=None, **kwargs):

        Metric.__init__(self, ministry, catalog_type=catalog_type,tag=tag,**kwargs)
        self.zbins = zbins

        if (zbins is None) & onezbin:
            self.nzbins = 1
        elif zbins is None:
            self.zbins = np.linspace(ministry.minz,
                                     ministry.maxz,
                                     50)
            self.nzbins = len(zbins)-1
        else:
            self.nzbins = len(zbins)-1
            self.zbins = np.array(self.zbins)

        self.splitcolor = np.zeros(self.nzbins)

        if magind is None:
            self.magind = [0,1]
        else:
            self.magind = magind

        self.appmag = appmag

        if appmag:
            self.mkey = 'appmag'
        else:
            self.mkey = 'luminosity'

        if hcbins is None:
            self.hcbins = 100
        else:
            self.hcbins = hcbins


        self.mapkeys = [self.mkey, 'redshift']
        self.unitmap = {self.mkey:'mag'}
        self.aschema = 'galaxyonly'

        self.qscounts = None
        self.tcounts  = None


    @jackknifeMap
    def map(self, mapunit):

        if self.qscounts is None:
            self.qscounts = np.zeros((self.njack, self.nzbins))
            self.tcounts = np.zeros((self.njack,self.nzbins))

        clr = mapunit[self.mkey][:,self.magind[0]] - mapunit[self.mkey][:,self.magind[1]]

        if self.zbins is not None:
            for i, z in enumerate(self.zbins[:-1]):
                zlidx = mapunit['redshift'].searchsorted(self.zbins[i])
                zhidx = mapunit['redshift'].searchsorted(self.zbins[i+1])

                if self.appmag:
                    ccounts, cbins = np.histogram(clr[zlidx:zhidx], self.hcbins)
                    self.splitcolor[i] = self.splitBimodal(cbins[:-1], ccounts)
                elif (self.splitcolor==0).all():
                    czhidx = mapunit['redshift'].searchsorted(0.2)
                    ccounts, cbins = np.histogram(clr[:czhidx], self.hcbins)
                    self.splitcolor[i] = self.splitBimodal(cbins[:-1], ccounts)
                else:
                    self.splitcolor[i] = self.splitcolor[i-1]

                if self.splitcolor[i] is None:
                    continue

                qidx, = np.where(clr[zlidx:zhidx]>self.splitcolor[i])

                self.qscounts[self.jcount,i] = len(qidx)
                self.tcounts[self.jcount,i] = zhidx-zlidx

        else:
            ccounts, cbins = np.histogram(clr[zlidx:zhidx], self.hcbins)

            self.splitcolor[i] = self.splitBimodal(cbins[:-1], ccounts)
            if self.splitcolor[i] is None:
                return

            qidx, = np.where(clr[zlidx:zhidx]>self.splitcolor[i])

            self.qscounts[self.jcount,0] = len(qidx)
            self.tcounts[self.jcount,0] = len(mapunit[self.mkey])


    def reduce(self, rank=None, comm=None):
        if rank is not None:
            gqs = comm.gather(self.qscounts, root=0)
            gtc = comm.gather(self.tcounts, root=0)


            if rank==0:
                qcshape = [self.qscounts.shape[i] for i in range(len(self.qscounts.shape))]
                tcshape = [self.tcounts.shape[i] for i in range(len(self.tcounts.shape))]

                qcshape[0] = self.njacktot
                tcshape[0] = self.njacktot

                self.qscounts = np.zeros(qcshape)
                self.tcounts = np.zeros(tcshape)

                jc = 0
                for i, g in enumerate(gqs):
                    if g is None: continue
                    nj = g.shape[0]
                    self.qscounts[jc:jc+nj,:] = g
                    self.tcounts[jc:jc+nj,:] = gtc[i]
                    jc += nj

                self.jqscounts = self.jackknife(self.qscounts, reduce_jk=False)
                self.jtcounts = self.jackknife(self.tcounts, reduce_jk=False)

                self.jfquenched = self.jqscounts / self.jtcounts
                self.fquenched = np.sum(self.jfquenched, axis=0) / self.njacktot
                self.varfquenched = np.sum((self.jfquenched - self.fquenched)**2, axis=0) * ( self.njacktot - 1) / self.njacktot

        else:
            self.jqscounts = self.jackknife(self.qscounts, reduce_jk=False)
            self.jtcounts = self.jackknife(self.tcounts, reduce_jk=False)

            self.jfquenched = self.jqscounts / self.jtcounts
            self.fquenched = np.sum(self.jfquenched, axis=0) / self.njacktot
            self.varfquenched = np.sum((self.jfquenched - self.fquenched)**2, axis=0) * ( self.njacktot - 1) / self.njacktot


    def visualize(self, f=None, ax=None, compare=False, plotname=None,
                  **kwargs):

        if f is None:
            f, ax = plt.subplots(1, figsize=(8,8))
            newaxes = True
        else:
            newaxes = False

        zm = (self.zbins[:-1] + self.zbins[1:])/2
        ye = np.sqrt(self.varfquenched)
        ax.plot(zm, self.fquenched, **kwargs)
        ax.fill_between(zm, self.fquenched - ye, self.fquenched + ye, **kwargs)

        if newaxes:
            sax = f.add_subplot(111)
            plt.setp(sax.get_xticklines(), visible=False)
            plt.setp(sax.get_yticklines(), visible=False)
            plt.setp(sax.get_xticklabels(), visible=False)
            plt.setp(sax.get_yticklabels(), visible=False)
            sax.patch.set_alpha(0.0)
            sax.patch.set_facecolor('none')
            sax.spines['top'].set_color('none')
            sax.spines['bottom'].set_color('none')
            sax.spines['left'].set_color('none')
            sax.spines['right'].set_color('none')
            sax.tick_params(labelcolor='w', top='off', bottom='off', left='off', right='off')
<<<<<<< HEAD
            sax.set_xlabel(r'$z$', fontsize=16)
            sax.set_ylabel(r'$f_{red}$', fontsize=16)
=======
            sax.set_xlabel(r'$z$', fontsize=16, labelpad=20)
            sax.set_ylabel(r'$f_{red}$', fontsize=16, labelpad=20)
>>>>>>> c6f22f72

        #plt.tight_layout()

        if (plotname is not None) & (not compare):
            plt.savefig(plotname)

        return f, ax

    def compare(self, othermetrics, plotname=None, **kwargs):
        tocompare = [self]
        tocompare.extend(othermetrics)

        for i, m in enumerate(tocompare):
            if i==0:
                f, ax = m.visualize(compare=True,
                                    color=self._color_list[i],
                                    **kwargs)
            else:
                f, ax = m.visualize(f=f, ax=ax,
                                    color=self._color_list[i],
                                    compare=True,
                                    **kwargs)

        if plotname is not None:
            plt.savefig(plotname)

        return f, ax

#class ColorRedshift(Metric):
#
#    def __init__(self, ministry, zbins=None,
#                  catalog_type=['galaxycatalog'],
#                  tag=None, appmag=True, magind=None,
#                  **kwargs):

class FRed(Metric):

    def __init__(self, ministry, zbins=None,
                  catalog_type=['galaxycatalog'],
                  zeroind=True, tag=None,
                  ctfile=None, **kwargs):
        Metric.__init__(self, ministry, catalog_type=catalog_type, tag=tag, **kwargs)
        self.zbins = zbins

        if zbins is None:
            self.nzbins = 1
        else:
            self.nzbins = len(zbins)-1
            self.zbins = np.array(self.zbins)

        self.mapkeys = ['ctcatid', 'redshift']
        self.unitmap = {}
        self.aschema = 'galaxyonly'
        self.zeroind = zeroind

        if ctfile is None:
            self.ctfile = '/nfs/slac/g/ki/ki23/des/jderose/l-addgals/training/cooper/dr6_cooper_id_with_red.dat'
        else:
            self.ctfile = ctfile

        self.ctcat = np.genfromtxt(self.ctfile)

        self.qscounts = None
        self.tcounts  = None

    @jackknifeMap
    def map(self, mapunit):

        if self.qscounts is None:
            self.qscounts = np.zeros((self.njack,self.nzbins))
            self.tcounts = np.zeros((self.njack,self.nzbins))

        if self.zbins is not None:
            for i, z in enumerate(self.zbins[:-1]):
                zlidx = mapunit['redshift'].searchsorted(self.zbins[i])
                zhidx = mapunit['redshift'].searchsorted(self.zbins[i+1])

                if self.zeroind:
                    qidx, = np.where(self.ctcat[mapunit['ctcatid'][zlidx:zhidx]-1,3]==1)
                else:
                    qidx, = np.where(self.ctcat[mapunit['ctcatid'][zlidx:zhidx],3]==1)

                self.qscounts[self.jcount, i] = len(qidx)
                self.tcounts[self.jcount, i] = zhidx-zlidx

        else:
            if self.zeroind:
                qidx, = np.where(self.ctcat[mapunit['ctcatid']-1,3]==1)
            else:
                qidx, = np.where(self.ctcat[mapunit['ctcatid'],3]==1)

            self.qscounts[self.jcount,0] = len(qidx)
            self.tcounts[self.jcount,0] = len(mapunit['ctcatid'])


    def reduce(self, rank=None, comm=None):
        if rank is not None:
            gqs = comm.gather(self.qscounts, root=0)
            gtc = comm.gather(self.tcounts, root=0)

            if rank==0:
                qcshape = [self.qscounts.shape[i] for i in range(len(self.qscounts.shape))]
                tcshape = [self.tcounts.shape[i] for i in range(len(self.tcounts.shape))]

                qcshape[0] = self.njacktot
                tcshape[0] = self.njacktot

                self.qscounts = np.zeros(qcshape)
                self.tcounts = np.zeros(tcshape)

                jc = 0
                for i, g in enumerate(gqs):
                    if g is None: continue
                    nj = g.shape[0]
                    self.qscounts[jc:jc+nj,:] = g
                    self.tcounts[jc:jc+nj,:] = gtc[i]
                    jc += nj

                self.jqscounts = self.jackknife(self.qscounts, reduce_jk=False)
                self.jtcounts = self.jackknife(self.tcounts, reduce_jk=False)

                self.jfquenched = self.jqscounts / self.jtcounts
                self.fquenched = np.sum(self.jfquenched, axis=0) / self.njacktot
                self.varfquenched = np.sum((self.jfquenched - self.fquenched)**2, axis=0) * ( self.njacktot - 1) / self.njacktot

        else:
            self.jqscounts = self.jackknife(self.qscounts, reduce_jk=False)
            self.jtcounts = self.jackknife(self.tcounts, reduce_jk=False)

            self.jfquenched = self.jqscounts / self.jtcounts
            self.fquenched = np.sum(self.jfquenched, axis=0) / self.njacktot
            self.varfquenched = np.sum((self.jfquenched - self.fquenched)**2, axis=0) * ( self.njacktot - 1) / self.njacktot


    def visualize(self, plotname=None, f=None, ax=None, compare=False, **kwargs):

        if f is None:
            f, ax = plt.subplots(1, figsize=(8,8))
            newaxes = True
        else:
            newaxes = False

        zm = (self.zbins[:-1] + self.zbins[1:])/2

        ye = np.sqrt(self.varfquenched)
        ax.plot(zm, self.fquenched, **kwargs)
        ax.fill_between(zm, self.fquenched - ye, self.fquenched + ye, **kwargs)

        if newaxes:
            sax = f.add_subplot(111)
            plt.setp(sax.get_xticklines(), visible=False)
            plt.setp(sax.get_yticklines(), visible=False)
            plt.setp(sax.get_xticklabels(), visible=False)
            plt.setp(sax.get_yticklabels(), visible=False)
            sax.patch.set_alpha(0.0)
            sax.patch.set_facecolor('none')
            sax.spines['top'].set_color('none')
            sax.spines['bottom'].set_color('none')
            sax.spines['left'].set_color('none')
            sax.spines['right'].set_color('none')
            sax.tick_params(labelcolor='w', top='off', bottom='off', left='off', right='off')
<<<<<<< HEAD
            sax.set_xlabel(r'$z$', fontsize=16)
            sax.set_ylabel(r'$f_{red}$', fontsize=16)
=======
            sax.set_xlabel(r'$z$', fontsize=16, labelpad=20)
            sax.set_ylabel(r'$f_{red}$', fontsize=16, labelpad=20)
>>>>>>> c6f22f72

        #plt.tight_layout()

        if (plotname is not None) & (not compare):
            plt.savefig(plotname)

        return f, ax

    def compare(self, othermetrics, plotname=None, **kwargs):
        tocompare = [self]
        tocompare.extend(othermetrics)

        for i, m in enumerate(tocompare):
            if i==0:
                f, ax = m.visualize(compare=True,**kwargs)
            else:
                f, ax = m.visualize(f=f, ax=ax, compare=True,**kwargs)

        if plotname is not None:
            plt.savefig(plotname)

        return f, ax


class FQuenchedLum(Metric):

    def __init__(self, ministry, zbins=[0.0, 0.2], magbins=None,
                 catalog_type=['galaxycatalog'], tag=None,
                 cbins=None, cinds=None, varerr=False, **kwargs):
        Metric.__init__(self, ministry, catalog_type=catalog_type,tag=tag, **kwargs)
        self.zbins = zbins

        if zbins is None:
            self.nzbins = 1
        else:
            self.nzbins = len(zbins)-1
            self.zbins = np.array(self.zbins)

        if magbins is None:
            self.magbins = np.linspace(-25, -18, 30)
        else:
            self.magbins = magbins

        self.splitcolor = None

        if cbins is None:
            self.cbins = 50
            self.ncbins = 50
        else:
            self.cbins = cbins
            self.ncbins = len(cbins)

        if cinds is None:
            self.cinds = [0, 1]
        else:
            self.cinds = cinds

        self.varerr = varerr

        self.mapkeys = ['luminosity', 'redshift']
        self.aschema = 'galaxyonly'
        self.unitmap = {'luminosity':'mag'}

        self.qscounts = None
        self.tcounts  = None

    @jackknifeMap
    def map(self, mapunit):

        if self.qscounts is None:
            self.qscounts = np.zeros((self.njack,
                                       len(self.magbins)-1,self.nzbins))
            self.tcounts = np.zeros((self.njack,
                                      len(self.magbins)-1,self.nzbins))

        clr = mapunit['luminosity'][:,self.cinds[0]] - mapunit['luminosity'][:,self.cinds[1]]

        if self.zbins is not None:

            for i, z in enumerate(self.zbins[:-1]):
                zlidx = mapunit['redshift'].searchsorted(self.zbins[i])
                zhidx = mapunit['redshift'].searchsorted(self.zbins[i+1])

                if (self.splitcolor is None):
                    ccounts, self.cbins = np.histogram(clr[zlidx:zhidx], self.cbins)
                    self.splitcolor = self.splitBimodal(self.cbins[:-1], ccounts)
                    if self.splitcolor is None:
                        continue


                for j, lum in enumerate(self.magbins[:-1]):
                    lidx, = np.where((self.magbins[j]<mapunit['luminosity'][zlidx:zhidx,0])
                                    & (mapunit['luminosity'][zlidx:zhidx,0]<self.magbins[j+1]))
                    qidx, = np.where(clr[zlidx:zhidx][lidx]>self.splitcolor)

                    self.qscounts[self.jcount,j,i] = len(qidx)
                    self.tcounts[self.jcount,j,i] = len(lidx)

        else:
            if (self.splitcolor is None):
                ccounts, self.cbins = np.histogram(clr, self.cbins)
                self.splitcolor = self.splitBimodal(self.cbins[:-1], ccounts)
                if self.splitcolor is None:
                    return

            for i, lum in enumerate(self.magbins[:-1]):
                lidx, = np.where((self.magbins[i]<mapunit['luminosity'][:,0])
                                & (mapunit['luminosity'][:,0]<self.magbins[i+1]))

                qidx, = np.where(clr[lidx]>self.splitcolor)

                self.qscounts[self.jcount,i,0] = len(qidx)
                self.tcounts[self.jcount,i,0] = len(lidx)


    def reduce(self, rank=None, comm=None):
        if rank is not None:
            gqs = comm.gather(self.qscounts, root=0)
            gtc = comm.gather(self.tcounts, root=0)

            if rank==0:
                qcshape = [self.qscounts.shape[i] for i in range(len(self.qscounts.shape))]
                tcshape = [self.tcounts.shape[i] for i in range(len(self.tcounts.shape))]

                qcshape[0] = self.njacktot
                tcshape[0] = self.njacktot

                self.qscounts = np.zeros(qcshape)
                self.tcounts = np.zeros(tcshape)

                jc = 0
                for i, g in enumerate(gqs):
                    if g is None: continue
                    nj = g.shape[0]
                    self.qscounts[jc:jc+nj,:] = g
                    self.tcounts[jc:jc+nj,:] = gtc[i]
                    jc += nj

                if self.varerr:
                    self.jfquenched = self.qscounts / self.tcounts
                    self.fquenched = np.sum(self.jfquenched, axis=0) / self.njacktot
                    self.varfquenched = np.sum(self.jfquenched - self.fquenched, axis=0) / self.njacktot
                else:
                    self.jqscounts = self.jackknife(self.qscounts, reduce_jk=False)
                    self.jtcounts = self.jackknife(self.tcounts, reduce_jk=False)

                    self.jfquenched = self.jqscounts / self.jtcounts
                    self.fquenched = np.sum(self.jfquenched, axis=0) / self.njacktot
                    self.varfquenched = np.sum((self.jfquenched - self.fquenched)**2, axis=0) * ( self.njacktot - 1) / self.njacktot

        else:
            if self.varerr:
                self.jfquenched = self.qscounts / self.tcounts
                self.fquenched = np.sum(self.jfquenched, axis=0) / self.njacktot
                self.varfquenched = np.sum(self.jfquenched - self.fquenched, axis=0) / self.njacktot
            else:
                self.jqscounts = self.jackknife(self.qscounts, reduce_jk=False)
                self.jtcounts = self.jackknife(self.tcounts, reduce_jk=False)

                self.jfquenched = self.jqscounts / self.jtcounts
                self.fquenched = np.sum(self.jfquenched, axis=0) / self.njacktot
                self.varfquenched = np.sum((self.jfquenched - self.fquenched)**2, axis=0) * ( self.njacktot - 1) / self.njacktot


    def visualize(self, f=None, ax=None, plotname=None,
                  compare=False, label=None, xlabel=None,
                  ylabel=None, **kwargs):

        if f is None:
            f, ax = plt.subplots(1,self.nzbins, figsize=(8,8), sharex=True, sharey=True)
            ax = np.atleast_2d(ax)
            newaxes = True
        else:
            newaxes = False

        lm = (self.magbins[:-1]+self.magbins[1:])/2
        for i in range(self.nzbins):
            ye = np.sqrt(self.varfquenched[:,i])
            l1 = ax[0][i].plot(lm, self.fquenched[:,i], label=label, **kwargs)
            ax[0][i].fill_between(lm , self.fquenched[:,i]-ye,
                                    self.fquenched[:,i]+ye,
                                    alpha=0.5, **kwargs)

        if newaxes:
            sax = f.add_subplot(111)
            plt.setp(sax.get_xticklines(), visible=False)
            plt.setp(sax.get_yticklines(), visible=False)
            plt.setp(sax.get_xticklabels(), visible=False)
            plt.setp(sax.get_yticklabels(), visible=False)
            sax.patch.set_alpha(0.0)
            sax.patch.set_facecolor('none')
            sax.spines['top'].set_color('none')
            sax.spines['bottom'].set_color('none')
            sax.spines['left'].set_color('none')
            sax.spines['right'].set_color('none')
            sax.tick_params(labelcolor='w', top='off', bottom='off', left='off', right='off')
            if xlabel is None:
                sax.set_xlabel(r'$Mag$', labelpad=30)
            else:
                sax.set_xlabel(xlabel,labelpad=30)
            if ylabel is None:
                sax.set_ylabel(r'$f_{red}$',labelpad=30)
            else:
                sax.set_ylabel(ylabel,labelpad=30)

        #plt.tight_layout()

        if (plotname is not None) & (not compare):
            plt.savefig(plotname)

        return f, ax, l1[0]

    def compare(self, othermetrics, plotname=None, labels=None,
                  **kwargs):
        tocompare = [self]
        tocompare.extend(othermetrics)

        if labels is None:
            labels = [None] * len(tocompare)

        lines = []

        for i, m in enumerate(tocompare):
            if i==0:
                f, ax, l1 = m.visualize(compare=True,label=labels[i],
                                          color=Metric._color_list[i],
                                          **kwargs)
            else:
                f, ax, l1 = m.visualize(f=f, ax=ax, compare=True,
                                          label=labels[i],
                                          color=Metric._color_list[i],
                                          **kwargs)
            lines.append(l1)

        if plotname is not None:
            plt.savefig(plotname)

        if labels[0] is not None:
            f.legend(lines, labels, 'best')

        return f, ax


class AnalyticLuminosityFunction(LuminosityFunction):
    """
    Class for generating luminosity functions from
    fitting functions.
    """

    def __init__(self, *args, **kwargs):

        if 'nbands' in kwargs:
            self.nbands = kwargs.pop('nbands')
        else:
            self.nbands = 5

        LuminosityFunction.__init__(self,*args,**kwargs)

        self.nomap = True

    def genDSGParams(self, z, evol='faber', Q=-0.866):
        """
        Generate the double schechter function plus gaussian
        parameters used for Buzzard_v1.1
        """
        params = np.zeros(8)
        phistar = 10 ** (-1.79574 + (-0.266409 * z))
        mstar = -20.44
        mstar0 = -20.310

        params[0] = 0.0156  #phistar1
        params[1] = -0.166  #alpha1
        params[2] = 0.00671 #phistar2
        params[3] = -1.523  #alpha2
        params[4] = -19.88  #mstar
        params[5] = 3.08e-5 #phistar3
        params[6] = -21.72  #M_hi
        params[7] = 0.484   #sigma_hi

        phistar_rat = phistar/params[0]
        mr_shift = mstar - mstar0
        params[0] *= phistar_rat
        params[2] *= phistar_rat
        params[5] *= phistar_rat
        params[4] += mr_shift
        params[6] += mr_shift

        if evol=='faber':
            params[4] += Q * (np.log10(z) + 1)
            params[6] += Q * (np.log10(z) + 1)
        elif evol=='a':
            params[4] += Q * (1. / (1 + z) - 1. / 1.1)
            params[6] += Q * (1. / (1 + z) - 1. / 1.1)
        elif evol=='a0':
            params[4] += Q  / (1 + z)
            params[6] += Q  / (1 + z)

        return params

    def genBCCParams(self, evol='faber', Q=-0.866):
        """
        Generate the parameters for the Buzzard_v1.1
        luminosity function at specified redshifts assuming
        an evolution model.

        Arguments
        ---------
        evol : str
            The evolution model to use
        Q : float
            M* evolution parameter
        """

        zmeans = ( self.zbins[1:] + self.zbins[:-1] ) / 2
        par = np.zeros((len(zmeans), 8))

        for i, z in enumerate(zmeans):
            par[i,:] = self.genDSGParams(z, evol=evol, Q=Q)

        return par

    def evolveDSGParams(self, p, Q, Pe=None, evol='faber'):
        """
        Evolve double schechter function plus gaussian parameters
        in redshift according to supplied Q and Pe values.

        Arguments
        ---------
        p : array-like
            An array of parameters measured at z0 (where z0
            depends on which type of evolution chosen)
        Q : float
            M* evolution parameter
        Pe : float, optional
            phi* evolution parameter
        evol : str, optional
            Evolution model
        """
        zmeans = ( self.zbins[1:] + self.zbins[:-1] ) / 2

        par = np.zeros((len(zmeans), 8))

        for i, z in enumerate(zmeans):
            par[i,:] = copy(p)

            if evol=='faber':
                par[i,4] += Q * (np.log10(z) + 1)
                par[i,6] += Q * (np.log10(z) + 1)
            elif evol=='z':
                par[i,4] += Q * (z - 0.1)
                par[i,6] += Q * (z - 0.1)
                if Pe!=None:
                    par[i,0] *= 1 + Pe * (z - 0.3)
                    par[i,2] *= 1 + Pe * (z - 0.3)
                    par[i,5] *= 1 + Pe * (z - 0.3)
            elif evol=='a':
                par[i,4] += Q * (1. / (1 + z) - 1. / 1.1)
                par[i,6] += Q * (1. / (1 + z) - 1. / 1.1)

        return par

    def evolveSFParams(self, p, Q, Pe, evol='z', z0=0.0):
        """
        Evolve double schechter function plus gaussian parameters
        in redshift according to supplied Q and Pe values.

        Arguments
        ---------
        p : array-like
            An array of parameters measured at z0 (where z0
            depends on which type of evolution chosen)
        Q : float
            M* evolution parameter
        Pe : float
            phi* evolution parameter
        evol : str, optional
            Evolution model
        z0 : float
            The redshift about which evolution is determined.
        """

        zmeans = ( self.zbins[1:] + self.zbins[:-1] ) / 2
        par = np.zeros((len(zmeans), 3))

        for i, z in enumerate(zmeans):
            par[i,:] = copy(p)
            par[i,0] *= 10 ** (0.4 * Pe * (z - z0))
            par[i,1] -= Q * (z - z0)

        return par


    def calcNumberDensity(self,par,form='SchechterAmag'):
        """
        Evaluate an analytic form of a luminosity function
        given an array of parameters.

        inputs:
        par -- An array of parameters. If one dimensional,
               assumes the same parameters for all z bins
               and bands. If two dimensional, tries to use
               rows as parameters for different z bins, assumes
               same parameters for all bands.
        form -- The form of the luminosity function. If
                string, must be one of the LFs that are implemented
                otherwise should be a function whose first argument
                is an array of luminosities, and whose second argument
                is a one dimensional array of parameters.
        """
        self.magmean = (self.magbins[1:]+self.magbins[:-1])/2
        self.luminosity_function = np.zeros((len(self.magmean), self.nbands,
                                             self.nzbins))

        for i in range(self.nzbins):
            for j in range(self.nbands):
                if len(par.shape)==1:
                    p = par
                elif ((len(par.shape)==2) and (par.shape[0]==self.nzbins)):
                    p = par[i,:]
                elif ((len(par.shape)==3) and (par.shape[0]==self.nzbins)
                      and (par.shape[2]==self.nbands)):
                    p = par[i,j,:]
                else:
                    raise(ValueError("Shape of parameters incompatible with number of z bins"))
                if form=='SchechterAmag':
                    self.luminosity_function[:,j,i] = self.schechterFunctionAmag(self.magmean, p)
                elif form=='doubleSchecterFunctionAmag':
                    self.luminosity_function[:,j,i] = self.doubleSchechterFunctionAmag(self.magmean, p)
                elif form=='doubleSchecterFunctionVarMS':
                    self.luminosity_function[:,j,i] = self.doubleSchechterFunctionVarMS(self.magmean, p)
                elif form=='doubleSchechterGaussian':
                    self.luminosity_function[:,j,i] = self.doubleSchechterGaussian(self.magmean, p)

                elif hasattr(form, '__call__'):
                    try:
                        self.luminosity_function[:,j,i] = form(self.magmean, p)
                    except:
                        raise(TypeError("Functional form is not in the correct format"))

                else:
                    raise(NotImplementedError("Luminosity form {0} is not implemented".format(form)))

        self.y = self.luminosity_function

    def schechterFunctionAmag(self,m,p):
        """
        Single Schechter function appropriate for absolute magnitudes.

        inputs:
        m -- An array of magnitudes.
        p -- Schechter function parameters. Order
             should be phi^{star}, M^{star}, \alpha
        """
        phi = 0.4 * np.log(10) * p[0] * np.exp(-10 ** (0.4 * (p[1]-m))) \
                               * 10 **(0.4*(p[1]-m)*(p[2]+1))
        return phi

    def doubleSchechterFunctionAmag(self,m,p):
        """
        Double Schechter function appropriate for absolute magnitudes.

        inputs:
        m -- An array of magnitudes.
        p -- Schechter function parameters. Order
             should be phi^{star}_{1}, M^{star}, \alpha_{1},
             phi^{star}_{2}, \alpha_{2}
        """
        phi = 0.4 * np.log(10) * (p[0] * 10 ** (0.4 * (p[2] + 1) * (p[1] - m)) \
                                  + p[3] * 10 ** (0.4 * (p[4] + 1) * (p[1] - m))) \
                                * np.exp(-10 ** (0.4 * (p[1] - m)))
        return phi

    def doubleSchechterFunctionVarMS(self,m,p):
        """
        Double Schechter with two m_star values
        appropriate for absolute magnitudes.

        inputs:
        m -- An array of magnitudes.
        p -- Schechter function parameters. Order
             should be phi^{star}_{1}, M^{star}_1, \alpha_{1},
             phi^{star}_{2}, M^{star}_2, \alpha_{2}
        """
        phi = 0.4 * np.log(10) * (p[0] * 10 ** (0.4 * (p[2] + 1) * (p[1] - m)) \
                                  * np.exp(-10 ** (0.4 * (p[1] - m)))
                                  + p[3] * 10 ** (0.4 * (p[5] + 1) * (p[4] - m)) \
                                  * np.exp(-10 ** (0.4 * (p[4] - m))))
        return phi


    def doubleSchechterGaussian(self,m,p):
        """
        Sum of a double schechter function and a gaussian.
        m -- magnitudes at which to calculate the number density
        p -- Function parameters. Order
             should be phi^{star}_{1}, M^{star}, \alpha_{1},
             phi^{star}_{2}, M^{star}, \alpha_{2}, \phi_{gauss},
             \M_{gauss}, \sigma_{gauss}
        """
        phi = 0.4 * np.log(10) * np.exp(-10**(-0.4 * (m - p[4]))) * \
            (p[0] * 10 ** (-0.4 * (m - p[4])*(p[1]+1)) + \
            p[2] * 10 ** (-0.4 * (m - p[4])*(p[3]+1))) + \
            p[5] / np.sqrt(2 * np.pi * p[7] ** 2) * \
            np.exp(-(m - p[6]) ** 2 / (2 * p[7] ** 2))

        return phi

class TabulatedLuminosityFunction(LuminosityFunction):
    """
    Handle tabulated Luminosity Functions.
    """

    def __init__(self, ministry, fname, nbands=None,
                  xcol=None, ycol=None, ecol=None,
                  zbins=None,evolve=False,Q=None,
                  P=None,z0=None,skip_header=None,
                  **kwargs):

        LuminosityFunction.__init__(self,ministry,**kwargs)

        self.fname = fname

        if nbands is not None:
            self.nbands = nbands
        else:
            self.nbands = 5

        if zbins is not None:
            self.zbins = zbins
            self.nzbins = len(zbins)
        else:
            self.zbins = None
            self.nzbins = 1

        if skip_header is None:
            self.skip_header = 0
        else:
            self.skip_header = skip_header

        self.evolve = evolve
        self.Q = Q
        self.P = P

        if z0 is not None:
            self.z0 = z0
        else:
            self.z0 = 0.1

        if xcol is not None:
            self.xcol = xcol
        else:
            self.xcol = 0

        if ycol is not None:
            self.ycol = ycol
        else:
            self.ycol = 1

        if ecol is not None:
            self.ecol = ecol
        else:
            self.ecol = None



        #don't need to map this guy
        self.nomap = True
        self.loadLuminosityFunction()
        if self.evolve:
            self.evolveTableQP(self.Q, self.P, self.zbins,
                                z0=self.z0)

    def loadLuminosityFunction(self):
        """
        Read in the LF from self.fname. If self.fname is a list
        assumes that LFs in list correspond to zbins specified.
        If self.fname not a list, if more than 2 columns assumes
        first column is luminosities, second column is.
        """

        tab = np.genfromtxt(self.fname[0], skip_header=self.skip_header)
        if not self.evolve:
            self.luminosity_function = np.zeros((tab.shape[0], self.nbands, self.nzbins))

        else:
            self.luminosity_function = np.zeros((tab.shape[0], self.nbands, 1))

        if self.ecol is not None:
            self.ye = np.zeros(self.luminosity_function.shape)
            imult = 1
        else:
            self.ye = None
            imult = 2

        self.magmean = tab[:,self.xcol]

        if self.nzbins==1:
            for i in range(self.nzbins):
                for j in range(self.nbands):
                    self.luminosity_function[:,j,i] = tab[:,self.ycol]
                    if self.ecol is not None:
                        self.ye[:,j,i] = tab[:,self.ecol]
        else:
            if not self.evolve:
                assert((tab.shape[1]-1)==self.nzbins)
                for i in range(self.nzbins):
                    for j in range(self.nbands):
                        self.luminosity_function[:,j,i] = tab[:,i*imult+self.ycol]
                        if self.ecol is not None:
                            self.ye[:,j,i] = tab[:,i*imult+self.ecol]
            else:
                for j in range(self.nbands):
                    self.luminosity_function[:,j,0] = tab[:,self.ycol]
                    if self.ecol is not None:
                        self.ye[:,j,0] = tab[:,self.ecol]

        self.xmean = self.magmean
        self.y = self.luminosity_function

    def evolveTableQP(self, Q, P, zs, z0=0.1):

        elf = np.zeros((len(self.xmean),self.nbands,len(zs)))
        elfe = np.zeros((len(self.xmean),self.nbands,len(zs)))
        ex  = np.zeros((len(self.xmean),self.nbands,len(zs)))

        for i, z in enumerate(zs):
            elf[:,:,i] = self.luminosity_function[:,:,0] * 10 ** (0.4 * P * (z - z0))
            elfe[:,:,i] = self.ye[:,:,0]
            ex[:,:,i] = self.xmean.reshape(-1,1) - Q * (z - z0)

        self.luminosity_function = elf
        self.y = self.luminosity_function
        self.ye = elfe
        self.xmean = ex<|MERGE_RESOLUTION|>--- conflicted
+++ resolved
@@ -1336,13 +1336,8 @@
             sax.spines['left'].set_color('none')
             sax.spines['right'].set_color('none')
             sax.tick_params(labelcolor='w', top='off', bottom='off', left='off', right='off')
-<<<<<<< HEAD
-            sax.set_xlabel(r'$z$', fontsize=16)
-            sax.set_ylabel(r'$f_{red}$', fontsize=16)
-=======
             sax.set_xlabel(r'$z$', fontsize=16, labelpad=20)
             sax.set_ylabel(r'$f_{red}$', fontsize=16, labelpad=20)
->>>>>>> c6f22f72
 
         #plt.tight_layout()
 
@@ -1504,13 +1499,8 @@
             sax.spines['left'].set_color('none')
             sax.spines['right'].set_color('none')
             sax.tick_params(labelcolor='w', top='off', bottom='off', left='off', right='off')
-<<<<<<< HEAD
-            sax.set_xlabel(r'$z$', fontsize=16)
-            sax.set_ylabel(r'$f_{red}$', fontsize=16)
-=======
             sax.set_xlabel(r'$z$', fontsize=16, labelpad=20)
             sax.set_ylabel(r'$f_{red}$', fontsize=16, labelpad=20)
->>>>>>> c6f22f72
 
         #plt.tight_layout()
 
