--- conflicted
+++ resolved
@@ -232,13 +232,7 @@
                 self.hmap = np.zeros_like(ghmap[0])
                 for g in ghmap:
                     if g is None: continue
-<<<<<<< HEAD
-
                     self.hmap += g
-
-=======
-                    ghmap += g
->>>>>>> 3094ad18
 
     def visualize(self, plotname=None, compare=False):
         hp.mollview(self.hmap[:,0])
